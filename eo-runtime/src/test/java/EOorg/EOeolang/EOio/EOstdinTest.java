/*
 * The MIT License (MIT)
 *
 * Copyright (c) 2016-2022 Objectionary.com
 *
 * Permission is hereby granted, free of charge, to any person obtaining a copy
 * of this software and associated documentation files (the "Software"), to deal
 * in the Software without restriction, including without limitation the rights
 * to use, copy, modify, merge, publish, distribute, sublicense, and/or sell
 * copies of the Software, and to permit persons to whom the Software is
 * furnished to do so, subject to the following conditions:
 *
 * The above copyright notice and this permission notice shall be included
 * in all copies or substantial portions of the Software.
 *
 * THE SOFTWARE IS PROVIDED "AS IS", WITHOUT WARRANTY OF ANY KIND, EXPRESS OR
 * IMPLIED, INCLUDING BUT NOT LIMITED TO THE WARRANTIES OF MERCHANTABILITY,
 * FITNESS FOR A PARTICULAR PURPOSE AND NON-INFRINGEMENT. IN NO EVENT SHALL THE
 * AUTHORS OR COPYRIGHT HOLDERS BE LIABLE FOR ANY CLAIM, DAMAGES OR OTHER
 * LIABILITY, WHETHER IN AN ACTION OF CONTRACT, TORT OR OTHERWISE, ARISING FROM,
 * OUT OF OR IN CONNECTION WITH THE SOFTWARE OR THE USE OR OTHER DEALINGS IN THE
 * SOFTWARE.
 */

/*
 * @checkstyle PackageNameCheck (10 lines)
 */
package EOorg.EOeolang.EOio;

import EOorg.EOeolang.EOerror;
import java.io.ByteArrayInputStream;
import java.io.InputStream;
import org.eolang.Dataized;
import org.eolang.PhCopy;
import org.eolang.PhMethod;
import org.eolang.Phi;
import org.hamcrest.MatcherAssert;
import org.hamcrest.Matchers;
import org.junit.jupiter.api.AfterAll;
import org.junit.jupiter.api.Assertions;
import org.junit.jupiter.api.Test;

/**
 * Test case for {@link EOstdin}.
 *
 * @since 0.23
 */
public final class EOstdinTest {

    /**
     * DEFAULT_STDIN.
     */
    private static final InputStream DEFAULT_STDIN = System.in;

    @AfterAll
    public static void restoreSystemInput() {
        System.setIn(DEFAULT_STDIN);
    }

    @Test
    public void nextLineOneLineTest() {
        final String expected = "this is a test input!";
        this.mockSystemIn(String.format("%s\n", expected));
        final Phi phi = new PhMethod(new PhCopy(new EOstdin(Phi.Φ)), "next-line");
        final String actual = new Dataized(phi).take(String.class);
        MatcherAssert.assertThat(
            actual,
            Matchers.equalTo(expected)
        );
    }

    @Test
    public void nextLineMultiLineTest() {
        final String expected = "this is a test input!";
        final String input = String.format("%s\nanother line\nyet another line", expected);
        this.mockSystemIn(input);
        final Phi phi = new PhMethod(new PhCopy(new EOstdin(Phi.Φ)), "next-line");
        final String actual = new Dataized(phi).take(String.class);
        MatcherAssert.assertThat(
            actual,
            Matchers.equalTo(expected)
        );
    }

    @Test
    public void nextLineEmptyTest() {
        final String expected = "";
        this.mockSystemIn(expected);
        final Phi phi = new PhMethod(new PhCopy(new EOstdin(Phi.Φ)), "next-line");
        final EOerror.ExError error = Assertions.assertThrows(
            EOerror.ExError.class,
            () -> new Dataized(phi).take(String.class)
        );
        MatcherAssert.assertThat(
            new Dataized(error.enclosure()).take(String.class),
            Matchers.containsString(
                "There is no line in the standard input stream to consume"
            )
        );
    }

    @Test
    public void stdinOneLineTest() {
        final String expected = "this is a testing input!\n";
        this.mockSystemIn(expected);
        final Phi phi = new PhCopy(new EOstdin(Phi.Φ));
        final String actual = new Dataized(phi).take(String.class);
        MatcherAssert.assertThat(
            actual,
            Matchers.equalTo(expected)
        );
    }

    @Test
    public void stdinMultiLineTest() {
        final String expected = "this is a test input!\nanother line\nyet another line";
        this.mockSystemIn(expected);
        final Phi phi = new PhCopy(new EOstdin(Phi.Φ));
        final String actual = new Dataized(phi).take(String.class);
        MatcherAssert.assertThat(
            actual,
            Matchers.equalTo(expected)
        );
    }

    @Test
    public void stdinEmptyTest() {
        final String expected = "";
        this.mockSystemIn(expected);
        final Phi phi = new PhCopy(new EOstdin(Phi.Φ));
        final String actual = new Dataized(phi).take(String.class);
        MatcherAssert.assertThat(
            actual,
            Matchers.equalTo(expected)
        );
    }

<<<<<<< HEAD
    @Test
    public void stdinfewOneLineTest() {
        final String first = "first-line";
        final String second = "second-line";
        final String third = "third-line";
        this.mockSystemIn("first-line\nsecond-line\nthird-line\n");
        Phi phi = new PhMethod(new PhCopy(new EOstdin(Phi.Φ)), "next-line");
        String actual = new Dataized(phi).take(String.class);
        MatcherAssert.assertThat(
            actual,
            Matchers.equalTo(first)
        );
        phi = new PhMethod(new PhCopy(new EOstdin(Phi.Φ)), "next-line");
        actual = new Dataized(phi).take(String.class);
        MatcherAssert.assertThat(
            actual,
            Matchers.equalTo(second)
        );
        phi = new PhMethod(new PhCopy(new EOstdin(Phi.Φ)), "next-line");
        actual = new Dataized(phi).take(String.class);
        MatcherAssert.assertThat(
            actual,
            Matchers.equalTo(third)
        );
    }

=======
>>>>>>> b1ec04f1
    private void mockSystemIn(final String text) {
        System.setIn(new ByteArrayInputStream(text.getBytes()));
    }
}<|MERGE_RESOLUTION|>--- conflicted
+++ resolved
@@ -135,7 +135,6 @@
         );
     }
 
-<<<<<<< HEAD
     @Test
     public void stdinfewOneLineTest() {
         final String first = "first-line";
@@ -162,8 +161,6 @@
         );
     }
 
-=======
->>>>>>> b1ec04f1
     private void mockSystemIn(final String text) {
         System.setIn(new ByteArrayInputStream(text.getBytes()));
     }
