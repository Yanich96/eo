--- conflicted
+++ resolved
@@ -102,19 +102,10 @@
 
     @Override
     public void exec() throws IOException {
-<<<<<<< HEAD
-        final Collection<Tojo> sources = this.scopedTojos().select(
-            row -> row.exists(AssembleMojo.ATTR_XMIR2)
-        );
-        final Project project = new Project(targetDir.toPath().resolve("Lib"));
+        final Project project = new Project(this.targetDir.toPath().resolve("Lib"));
         final Names names = new Names(targetDir.toPath());
-        for (final Tojo tojo : sources) {
-            final Path file = Paths.get(tojo.get(AssembleMojo.ATTR_XMIR2));
-=======
-        final Project project = new Project(this.targetDir.toPath().resolve("Lib"));
         for (final ForeignTojo tojo : this.scopedTojos().withSecondXmir()) {
             final Path file = tojo.xmirSecond();
->>>>>>> f3f9919e
             final XML input = new XMLDocument(file);
             final List<XML> nodes = this.addRust(input).nodes("/program/rusts/rust");
             for (final XML node: nodes) {
@@ -130,22 +121,14 @@
                 );
                 final String filename = String.format(
                     "%s%s",
-<<<<<<< HEAD
                     function,
-=======
-                    BinarizeParseMojo.name(node.xpath("@loc").get(0)),
->>>>>>> f3f9919e
                     ".rs"
                 );
                 final Path target = BinarizeMojo.DIR
                     .resolve(BinarizeParseMojo.CODES)
                     .resolve(filename);
                 new Home(this.targetDir.toPath()).save(
-<<<<<<< HEAD
                     code,
-=======
-                    BinarizeParseMojo.unhex(node.xpath("@code").get(0)),
->>>>>>> f3f9919e
                     target
                 );
                 Logger.info(
