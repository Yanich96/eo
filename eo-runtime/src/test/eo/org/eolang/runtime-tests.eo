# The MIT License (MIT)
#
# Copyright (c) 2016-2023 Objectionary.com
#
# Permission is hereby granted, free of charge, to any person obtaining a copy
# of this software and associated documentation files (the "Software"), to deal
# in the Software without restriction, including without limitation the rights
# to use, copy, modify, merge, publish, distribute, sublicense, and/or sell
# copies of the Software, and to permit persons to whom the Software is
# furnished to do so, subject to the following conditions:
#
# The above copyright notice and this permission notice shall be included
# in all copies or substantial portions of the Software.
#
# THE SOFTWARE IS PROVIDED "AS IS", WITHOUT WARRANTY OF ANY KIND, EXPRESS OR
# IMPLIED, INCLUDING BUT NOT LIMITED TO THE WARRANTIES OF MERCHANTABILITY,
# FITNESS FOR A PARTICULAR PURPOSE AND NON-INFRINGEMENT. IN NO EVENT SHALL THE
# AUTHORS OR COPYRIGHT HOLDERS BE LIABLE FOR ANY CLAIM, DAMAGES OR OTHER
# LIABILITY, WHETHER IN AN ACTION OF CONTRACT, TORT OR OTHERWISE, ARISING FROM,
# OUT OF OR IN CONNECTION WITH THE SOFTWARE OR THE USE OR OTHER DEALINGS IN THE
# SOFTWARE.

+alias org.eolang.io.stdout
+architect yegor256@gmail.com
+home https://github.com/objectionary/eo
+tests
+package org.eolang
+version 0.0.0

[] > understands-this-correctly
  [x] > a
    $.x > @
  eq. > @
    a 42
    42

[] > takes-parent-object
  [x] > a
    [] > take
      ^.x > @
    take > @
  eq. > @
    a 42
    42

[] > makes-object-a-constant
  [] > foo
    times. > @
      50
      50
  foo.@ > f!
  eq. > @
    f
    f

[] > kids-are-accessible-in-const-object
  [] > a
    [] > hello
      42 > @
  a > b!
  eq. > @
    b.hello
    42

[] > takes-parent-through-attribute
  42 > x
  $ > this
  [] > @
    [] > @
      [] > @
        eq. > @
          this.x
          42

[] > throws-when-applies-to-closed-object
  [x] > a
    x > @
  a FALSE > closed
  closed TRUE > @

[] > makes-deep-object-recursively
  eq. > @
    x 5
    0
  [i] > x
    if. > @
      i.lt 0
      0
      x
        i.minus 1

[] > iterates-over-sigma
  memory 0 > x
  eq. > @
    seq
      x.write TRUE
      eq.
        TRUE
        x.as-bool.while
          [i]
            &.x.write FALSE > @
    FALSE

[] > calculates-only-once-BROKEN
  memory 0 > x
  [] > a
    seq > @
      x.write (x.as-int.plus 1)
      42
  eq. > @
    seq
      x.write 0
      a.neg.neg.neg.neg.eq 42
      x
    1

[] > rho-of-add-should-not-change
  memory 0 > f1
  cage 0 > f2
  memory 0 > f0
  nop > @
    seq
      f0.write 0
      f1.write 1
      f2.write (f0.plus f1)
      f1.write f2
      TRUE

[] > positive-object-vertices
  eq. > @
    and.
      42.<.eq (42.<)
      "Hello".<.eq ("Hello".<)
      42.plus.<.gt 0
      45-1F-E7.<.eq (45-1F-E7.<)
    TRUE

[] > take-vertex-as-vertical-attribute
  eq. > @
    <.
      42
    42.<

[] > negative-object-vertices
  [x] > a
  eq. > @
    or.
      (2.plus 3).<.eq (5.<)
      42.<.eq (42.0.<)
      45-1F-E8.<.eq (45-1F-E8-83.<)
      (a 5).<.eq ((a 5).<)
      (* 1 2 3).<.eq ((* 1 2 3).<)
    FALSE

[] > recursion-without-arguments
  memory 0 > n
  [] > func
    if. > @
      n.as-int.gt 0
      seq
        n.write (n.as-int.minus 1)
        ^.func
        TRUE
      TRUE
  eq. > @
    seq
      n.write 4
      func
    TRUE

[] > creates-vararg-from-variable-array
  * 2 7 > a
  [args...] > sum
    plus. > @
      args.at 0
      args.at 1
  eq. > @
    sum
      ...a
    9

[] > creates-vararg-from-array
  [args...] > sum
    plus. > @
      args.at 0
      args.at 1
  eq. > @
    sum
      ...* 2 7
    9

[] > returns-same-object
  [] > foo
    [] > @
      memory 0 > x
  eq. > @
    foo.x.<
    foo.x.<

[] > compiles-correctly-with-long-duplicate-names
  [] > long-object-name
    [] > long-object-name
      [] > long-object-name
        [] > long-object-name
          [] > long-object-name
  TRUE > @

[] > refers-to-inner-vars-correctly
  memory 0 > go
  eq. > @
    seq
      go.write TRUE
      go.as-bool.while
        [i]
          memory 0 > m
          seq > @
            42 > x
            m.write x
            go.write FALSE
      TRUE
    TRUE

[] > named-inner-abstract-object
  [] > @
    seq > @
      [] > a
        TRUE > @

[] > calling-caged-function
  cage 0 > h
  [x] > func
    2.plus x > @
  nop > @
    eq.
      seq
        h.write func
        h.@ 8
      10

[] > app-that-calls-varargs-func
  [] > app
    [args...] > f
      1 > a
      2 > @
    f 1 2 3 > @
  app > output
  eq. > @
    output
    2

[] > directly-accesses-objects-from-root
  Q.org.eolang.memory 0 > m
  eq. > @
    seq
      m.write 42
      Q.org.eolang.io.stdout
        "Hello, world!"
      m.write
        m.as-int.minus 2
    40

[] > directly-accesses-objects-from-standard-root
  QQ.memory 0 > m
  eq. > @
    seq
      m.write 42
      QQ.io.stdout
        "Works fine!"
      m.write
        m.as-int.minus 2
    40

[] > standard-root-and-root
  QQ.io.stdout > stand-root
    "one"
  Q.org.eolang.io.stdout > root
    "one"
  eq. > @
    root
    stand-root

[] > extract-attribute-from-decoratee
  [foo] > return
  [] > a
    return > @
      plus.
        42
        1
  eq. > @
    a.foo
    43

[] > takes-object-id-from-abstract-empty
  [] > foo
    [] > y
  eq. > @
    foo.y.<
    foo.y.<

[] > compares-two-foreign-objects
  stdout.< > vtx
  nop > @
    and.
      vtx.eq QQ.io.stdout.<
      vtx.eq Q.org.eolang.io.stdout.<

[] > compares-two-local-objects
  not. > @
    eq.
      5.plus.<
      5.plus.<

[] > constant-defends-against-side-effects
  memory 7 > a
  [x] > inc
    seq > @
      x.write
        x.as-int.plus 1
      x.as-int
  inc a > n!
  eq. > @
    times.
      n
      n
    64

[] > makes-shallow-copy
  [] > a
    memory' > v
  [] > b
    a > @
  b' > b1
  b' > b2
  seq > @
    b1.v.write 0
    b2.v.write 1
    eq.
      b1.v
      1

[] > copy-object-with-dot
  [] > book
    "qwerty" > title
  book.title' > copy-title
  eq. > @
    copy-title
    "qwerty"

[] > parent-in-vertical-notation
  memory 5 > m
  [] > value
    [] > @
      m. > @
        ^.
          ^
  eq. > @
    value
    5

[] > parent-in-horizontal-notation
  memory 5 > m
  [] > value
    [] > @
      ^.^.m > @
  eq. > @
    value
    5

[] > phi-in-vertical-notation
  [] > value
    [] > @
      100 > @
  eq. > @
    @.
      value
    100

[] > phi-in-horizontal-notation
  [] > value
    [] > @
      100 > @
  eq. > @
    value.@
    100

[] > moves-copy-to-new-parent
  eq. > @
    [] > app
      [] > @
        42 > x
        foo > @
          $:^
          24:h
      [h] > foo
        plus. > @
          h
          ^.x
    66

[] > right-way-to-use-hierarchy
  [value] > pybool
    value > @
  [value] > pyint
    [x] > eq
      pybool (value.eq (x.value)) > @
    [x] > add
      ^.^.pyint (value.plus (x.value)) > @
  ((pyint 1).add (pyint 3)).eq (pyint 4) > @

[] > check-triple-quotes
  eq. > @
    """
    Hello

    Hello
    """
    "Hello\n\nHello"

[] > correctly-handles-same-name-attrs-simplified
  [first second] > calc
    plus. > @
      first
      second
  eq. > @
    calc
      []
        build 1 > @
        [x] > build
          x > @
      []
        build 2 > @
        [y] > build
          y > @
    3

[] > correctly-handles-same-name-attrs
  [f s] > calc
    plus. > @
      f.next
      s.next
  eq. > @
    calc
      []
        [x] > build
          x.plus 1 > @
          build > next
            plus.
              x
              1
        build 1 > @
      []
        [y] > build
          y.plus 2 > @
          build > next
            plus.
              y
              2
        build 2 > @
<<<<<<< HEAD
    9
=======
    $.equal-to 9

[] > application-to-abstract-inside-tuple
  [x] > add
    x.plus 1 > @
  * add > arr
  assert-that > @
    (arr.at 0).@ 5
    $.equal-to 6
>>>>>>> 46b6ecad
<|MERGE_RESOLUTION|>--- conflicted
+++ resolved
@@ -456,16 +456,12 @@
               y
               2
         build 2 > @
-<<<<<<< HEAD
     9
-=======
-    $.equal-to 9
 
 [] > application-to-abstract-inside-tuple
   [x] > add
     x.plus 1 > @
   * add > arr
-  assert-that > @
+  eq. > @
     (arr.at 0).@ 5
-    $.equal-to 6
->>>>>>> 46b6ecad
+    6