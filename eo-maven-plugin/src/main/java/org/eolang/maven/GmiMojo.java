/*
 * The MIT License (MIT)
 *
 * Copyright (c) 2016-2022 Objectionary.com
 *
 * Permission is hereby granted, free of charge, to any person obtaining a copy
 * of this software and associated documentation files (the "Software"), to deal
 * in the Software without restriction, including without limitation the rights
 * to use, copy, modify, merge, publish, distribute, sublicense, and/or sell
 * copies of the Software, and to permit persons to whom the Software is
 * furnished to do so, subject to the following conditions:
 *
 * The above copyright notice and this permission notice shall be included
 * in all copies or substantial portions of the Software.
 *
 * THE SOFTWARE IS PROVIDED "AS IS", WITHOUT WARRANTY OF ANY KIND, EXPRESS OR
 * IMPLIED, INCLUDING BUT NOT LIMITED TO THE WARRANTIES OF MERCHANTABILITY,
 * FITNESS FOR A PARTICULAR PURPOSE AND NON-INFRINGEMENT. IN NO EVENT SHALL THE
 * AUTHORS OR COPYRIGHT HOLDERS BE LIABLE FOR ANY CLAIM, DAMAGES OR OTHER
 * LIABILITY, WHETHER IN AN ACTION OF CONTRACT, TORT OR OTHERWISE, ARISING FROM,
 * OUT OF OR IN CONNECTION WITH THE SOFTWARE OR THE USE OR OTHER DEALINGS IN THE
 * SOFTWARE.
 */
package org.eolang.maven;

import com.jcabi.log.Logger;
import com.jcabi.xml.XML;
import com.jcabi.xml.XMLDocument;
import com.jcabi.xml.XSLDocument;
import com.yegor256.tojos.Tojo;
import com.yegor256.tojos.Tojos;
import com.yegor256.xsline.Shift;
import com.yegor256.xsline.StLambda;
import com.yegor256.xsline.StSchema;
import com.yegor256.xsline.StXSL;
import com.yegor256.xsline.TrClasspath;
import com.yegor256.xsline.TrDefault;
import com.yegor256.xsline.TrFast;
import com.yegor256.xsline.TrWith;
import com.yegor256.xsline.Train;
import com.yegor256.xsline.Xsline;
import java.io.IOException;
import java.nio.file.Path;
import java.nio.file.Paths;
import java.util.Collection;
import java.util.Set;
import java.util.regex.Pattern;
import java.util.stream.Collectors;
import org.apache.maven.plugins.annotations.LifecyclePhase;
import org.apache.maven.plugins.annotations.Mojo;
import org.apache.maven.plugins.annotations.Parameter;
import org.apache.maven.plugins.annotations.ResolutionScope;
import org.cactoos.io.ResourceOf;
import org.cactoos.scalar.IoChecked;
import org.cactoos.scalar.LengthOf;
import org.cactoos.set.SetOf;
import org.cactoos.text.TextOf;
import org.cactoos.text.UncheckedText;
import org.w3c.dom.Node;
import org.w3c.dom.NodeList;
import org.xembly.Directives;
import org.xembly.Xembler;

/**
 * Convert XMIR to GMI.
 *
 * @since 0.27
 * @checkstyle ClassFanOutComplexityCheck (500 lines)
 */
@Mojo(
    name = "gmi",
    defaultPhase = LifecyclePhase.PROCESS_SOURCES,
    threadSafe = true,
    requiresDependencyResolution = ResolutionScope.COMPILE
)
@SuppressWarnings("PMD.ImmutableField")
public final class GmiMojo extends SafeMojo {

    /**
     * The directory where to save GMI to.
     */
    public static final String DIR = "gmi";

    /**
     * GMI to text.
     */
    private static final Train<Shift> TO_TEXT = new TrFast(
        new TrClasspath<>(
            new TrDefault<>(),
            "/org/eolang/maven/gmi-to/to-text.xsl"
        ).back(),
        GmiMojo.class
    );

    /**
     * GMI to Xembly.
     */
    private static final Train<Shift> TO_XEMBLY = new TrFast(
        new TrDefault<Shift>().with(
            new StXSL(
                new XSLDocument(
                    new UncheckedText(
                        new TextOf(
                            new ResourceOf(
                                "org/eolang/maven/gmi-to/to-xembly.xsl"
                            )
                        )
                    ).asString()
                ).with("testing", "no")
            )
        ),
        GmiMojo.class
    );

    /**
     * Xembly to Dot.
     */
    private static final Train<Shift> TO_DOT = new TrFast(
        new TrClasspath<>(
            new TrDefault<>(),
            "/org/eolang/maven/gmi-to/catch-lost-edges.xsl",
            "/org/eolang/maven/gmi-to/catch-duplicate-edges.xsl",
            "/org/eolang/maven/gmi-to/to-dot.xsl"
        ).back(),
        GmiMojo.class
    );

    /**
     * The train that generates GMI.
     */
    private static final Train<Shift> TRAIN = new TrWith(
        new TrFast(
            new TrClasspath<>(
                new TrDefault<>(),
                "/org/eolang/maven/gmi/remove-leveled.xsl",
                "/org/eolang/maven/gmi/R0.xsl",
                "/org/eolang/maven/gmi/R1.xsl",
                "/org/eolang/maven/gmi/R1.1.xsl",
                "/org/eolang/maven/gmi/R4.xsl",
                "/org/eolang/maven/gmi/R5.xsl",
                "/org/eolang/maven/gmi/R6.xsl",
                "/org/eolang/maven/gmi/R7.xsl",
                "/org/eolang/maven/gmi/focus.xsl",
                "/org/eolang/maven/gmi/rename.xsl",
                "/org/eolang/maven/gmi/strip.xsl",
                "/org/eolang/maven/gmi/variability.xsl"
            ).back(),
            GmiMojo.class
        ),
        new StLambda(
            "escape-data",
            xml -> {
                final Node dom = xml.node();
                GmiMojo.escape(dom);
                return new XMLDocument(dom);
            }
        ),
        new StSchema("/org/eolang/maven/gmi/after.xsd")
    );

    /**
     * Shall we generate .xml files with GMIs?
     * @checkstyle MemberNameCheck (7 lines)
     */
    @Parameter(
        property = "eo.generateGmiXmlFiles",
        defaultValue = "false"
    )
    @SuppressWarnings("PMD.LongVariable")
    private boolean generateGmiXmlFiles;

    /**
     * Shall we generate .xe files with Xembly instructions graph?
     * @checkstyle MemberNameCheck (7 lines)
     */
    @Parameter(
        property = "eo.generateXemblyFiles",
        defaultValue = "false"
    )
    @SuppressWarnings("PMD.LongVariable")
    private boolean generateXemblyFiles;

    /**
     * Shall we generate .graph.xml files with XML graph?
     * @checkstyle MemberNameCheck (7 lines)
     */
    @Parameter(
        property = "eo.generateGraphFiles",
        defaultValue = "false"
    )
    @SuppressWarnings("PMD.LongVariable")
    private boolean generateGraphFiles;

    /**
     * Shall we generate .dot files with DOT language graph commands?
     * @checkstyle MemberNameCheck (7 lines)
     */
    @Parameter(
        property = "eo.generateDotFiles",
        defaultValue = "false"
    )
    @SuppressWarnings("PMD.LongVariable")
    private boolean generateDotFiles;

    /**
     * List of object names to participate in GMI generation.
     * @implNote {@code property} attribute is omitted for collection
     *  properties since there is no way of passing it via command line.
     * @checkstyle MemberNameCheck (15 lines)
     */
    @Parameter
    private Set<String> gmiIncludes = new SetOf<>("**");

    /**
     * List of object names which are excluded from GMI generation.
     * @implNote {@code property} attribute is omitted for collection
     *  properties since there is no way of passing it via command line.
     * @checkstyle MemberNameCheck (15 lines)
     */
    @Parameter
    private Set<String> gmiExcludes = new SetOf<>();

    @Override
    public void exec() throws IOException {
        if (this.generateGraphFiles && !this.generateXemblyFiles) {
            throw new IllegalStateException(
                "Setting generateGraphFiles and not setting generateXemblyFiles has no effect because .graph files require .xe files"
            );
        }
        if (this.generateDotFiles && !this.generateGraphFiles) {
            throw new IllegalStateException(
                "Setting generateDotFiles and not setting generateGraphFiles has no effect because .dot files require .graph files"
            );
        }
        final Collection<Tojo> tojos = this.scopedTojos().select(
            row -> row.exists(AssembleMojo.ATTR_XMIR2)
        );
        final Path home = this.targetDir.toPath().resolve(GmiMojo.DIR);
        int total = 0;
        int instructions = 0;
        final Set<Pattern> includes = this.gmiIncludes.stream()
            .map(i -> Pattern.compile(GmiMojo.createMatcher(i)))
            .collect(Collectors.toSet());
        final Set<Pattern> excludes = this.gmiExcludes.stream()
            .map(i -> Pattern.compile(GmiMojo.createMatcher(i)))
            .collect(Collectors.toSet());
        for (final Tojo tojo : tojos) {
            final String name = tojo.get(Tojos.KEY);
            if (this.exclude(name, includes, excludes)) {
                continue;
            }
            final Path gmi = new Place(name).make(home, "gmi");
            final Path xmir = Paths.get(tojo.get(AssembleMojo.ATTR_XMIR2));
            if (gmi.toFile().lastModified() >= xmir.toFile().lastModified()) {
                Logger.debug(
                    this, "Already converted %s to %s (it's newer than the source)",
<<<<<<< HEAD
                    name, gmi
=======
                    name, new Rel(gmi)
>>>>>>> 36fd9204
                );
                continue;
            }
            final int extra = this.render(xmir, gmi);
            instructions += extra;
            tojo.set(AssembleMojo.ATTR_GMI, gmi.toAbsolutePath().toString());
            Logger.info(
                this, "GMI for %s saved to %s (%d instructions)",
<<<<<<< HEAD
                name, gmi, extra
=======
                name, new Rel(gmi), extra
>>>>>>> 36fd9204
            );
            ++total;
        }
        if (total == 0) {
            if (tojos.isEmpty()) {
                Logger.info(this, "No .xmir need to be converted to GMIs");
            } else {
                Logger.info(this, "No .xmir converted to GMIs");
            }
        } else {
            Logger.info(
                this, "Converted %d .xmir to GMIs, saved to %s, %d instructions",
<<<<<<< HEAD
                total, home, instructions
=======
                total, new Rel(home), instructions
>>>>>>> 36fd9204
            );
        }
    }

    /**
     * Creates a regular expression out of gmiInclude string.
     * @param pattern String from gmiIncludes
     * @return Created regular expression
     */
    private static String createMatcher(final String pattern) {
        return pattern
            .replace("**", "[A-Za-z0-9.]+?")
            .replace("*", "[A-Za-z0-9]+");
    }

    /**
     * Exclude this EO program from processing?
     * @param name The name
     * @param includes Patterns for gmis to be included
     * @param excludes Patterns for gmis to be excluded
     * @return TRUE if to exclude
     */
    private boolean exclude(
        final String name,
        final Set<Pattern> includes,
        final Set<Pattern> excludes
    ) {
        boolean exclude = false;
        if (includes.stream().noneMatch(p -> p.matcher(name).matches())) {
            Logger.debug(this, "Excluding %s due to gmiIncludes option", name);
            exclude = true;
        }
        if (excludes.stream().anyMatch(p -> p.matcher(name).matches())) {
            Logger.debug(this, "Excluding %s due to gmiExcludes option", name);
            exclude = true;
        }
        return exclude;
    }

    /**
     * Convert XMIR file to GMI.
     *
     * @param xmir Location of XMIR
     * @param gmi Location of GMI
     * @return Total number of GMI instructions generated
     * @throws IOException If fails
     */
    private int render(final Path xmir, final Path gmi) throws IOException {
        final XML before = new XMLDocument(xmir);
        if (Logger.isTraceEnabled(this)) {
            Logger.trace(this, "XML before translating to GMI:\n%s", before);
        }
        final XML after = new Xsline(GmiMojo.TRAIN).pass(before);
        final String instructions = new Xsline(GmiMojo.TO_TEXT)
            .pass(after)
            .xpath("/text/text()")
            .get(0);
        if (Logger.isTraceEnabled(this)) {
            Logger.trace(this, "GMIs:\n%s", instructions);
        }
        new Home(gmi.getParent()).save(instructions, gmi.getParent().relativize(gmi));
        if (this.generateGmiXmlFiles) {
            final Path sibling = gmi.resolveSibling(String.format("%s.xml", gmi.getFileName()));
            new Home(sibling.getParent()).save(
                after.toString(),
                sibling.getParent().relativize(sibling)
            );
        }
        if (this.generateXemblyFiles) {
            final String xembly = new Xsline(GmiMojo.TO_XEMBLY)
                .pass(after)
                .xpath("/xembly/text()").get(0);
            final Path sibling = gmi.resolveSibling(String.format("%s.xe", gmi.getFileName()));
            new Home(sibling.getParent()).save(
                xembly,
                sibling.getParent().relativize(sibling)
            );
            this.makeGraph(xembly, gmi);
        }
        return instructions.split("\n").length;
    }

    /**
     * Make graph.
     * @param xembly The Xembly script
     * @param gmi The path of GMI file
     * @throws IOException If fails
     */
    private void makeGraph(final String xembly, final Path gmi) throws IOException {
        if (this.generateGraphFiles) {
            final Directives dirs = new Directives(xembly);
            Logger.debug(
                this, "There are %d Xembly directives for %s",
                new IoChecked<>(new LengthOf(dirs)).value(), gmi
            );
            final XML graph = new XMLDocument(
                new Xembler(
                    new Directives()
                        .comment("This file is auto-generated, don't edit it")
                        .add("graph")
                        .add("v")
                        .attr("id", "ν0")
                        .append(dirs)
                ).domQuietly()
            );
            final Path sibling = gmi.resolveSibling(
                String.format("%s.graph.xml", gmi.getFileName())
            );
            new Home(sibling.getParent()).save(
                graph.toString(),
                sibling.getParent().relativize(sibling)
            );
            if (Logger.isTraceEnabled(this)) {
                Logger.trace(this, "Graph:\n%s", graph.toString());
            }
            this.makeDot(graph, gmi);
        }
    }

    /**
     * Make graph.
     * @param graph The graph in XML
     * @param gmi The path of GMI file
     * @throws IOException If fails
     */
    private void makeDot(final XML graph, final Path gmi) throws IOException {
        if (this.generateDotFiles) {
            final String dot = new Xsline(GmiMojo.TO_DOT)
                .pass(graph).xpath("//dot/text()").get(0);
            if (Logger.isTraceEnabled(this)) {
                Logger.trace(this, "Dot:\n%s", dot);
            }
            final Path sibling = gmi.resolveSibling(String.format("%s.dot", gmi.getFileName()));
            new Home(sibling.getParent()).save(
                dot,
                sibling.getParent().relativize(sibling)
            );
        }
    }

    /**
     * Escape all texts in all "a" elements.
     * @param node The node
     */
    private static void escape(final Node node) {
        if ("a".equals(node.getLocalName())
            && "data".equals(node.getAttributes().getNamedItem("prefix").getTextContent())) {
            final String text = node.getTextContent();
            final StringBuilder out = new StringBuilder(text.length());
            for (final char chr : text.toCharArray()) {
                if (chr >= ' ' && chr <= '}' && chr != '\'' && chr != '"') {
                    out.append(chr);
                } else {
                    out.append("\\u").append(String.format("%04x", (int) chr));
                }
            }
            node.setTextContent(out.toString());
        }
        if (node.hasChildNodes()) {
            final NodeList kids = node.getChildNodes();
            for (int idx = 0; idx < kids.getLength(); ++idx) {
                GmiMojo.escape(kids.item(idx));
            }
        }
    }

}<|MERGE_RESOLUTION|>--- conflicted
+++ resolved
@@ -254,11 +254,7 @@
             if (gmi.toFile().lastModified() >= xmir.toFile().lastModified()) {
                 Logger.debug(
                     this, "Already converted %s to %s (it's newer than the source)",
-<<<<<<< HEAD
-                    name, gmi
-=======
                     name, new Rel(gmi)
->>>>>>> 36fd9204
                 );
                 continue;
             }
@@ -267,11 +263,7 @@
             tojo.set(AssembleMojo.ATTR_GMI, gmi.toAbsolutePath().toString());
             Logger.info(
                 this, "GMI for %s saved to %s (%d instructions)",
-<<<<<<< HEAD
-                name, gmi, extra
-=======
                 name, new Rel(gmi), extra
->>>>>>> 36fd9204
             );
             ++total;
         }
@@ -284,11 +276,7 @@
         } else {
             Logger.info(
                 this, "Converted %d .xmir to GMIs, saved to %s, %d instructions",
-<<<<<<< HEAD
-                total, home, instructions
-=======
                 total, new Rel(home), instructions
->>>>>>> 36fd9204
             );
         }
     }
