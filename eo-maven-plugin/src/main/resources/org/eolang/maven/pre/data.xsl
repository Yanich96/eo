--- conflicted
+++ resolved
@@ -22,17 +22,7 @@
 OUT OF OR IN CONNECTION WITH THE SOFTWARE OR THE USE OR OTHER DEALINGS IN THE
 SOFTWARE.
 -->
-<<<<<<< HEAD
-<!--
- @todo #1104:30m This code tests for both org.eolang.TYPE and TYPE.
-  This is unnecessary. Investigate why add-default-package.xsl
-  is not always called from eo-maven-plugin and use
-  only qualified object names.
--->
 <xsl:stylesheet xmlns:xsl="http://www.w3.org/1999/XSL/Transform" id="data" version="2.0">
-=======
-<xsl:stylesheet xmlns:xsl="http://www.w3.org/1999/XSL/Transform" id="pre-data" version="2.0">
->>>>>>> 3710039d
   <xsl:output encoding="UTF-8" method="xml"/>
   <xsl:template match="o[@data]">
     <xsl:variable name="o" select="."/>
