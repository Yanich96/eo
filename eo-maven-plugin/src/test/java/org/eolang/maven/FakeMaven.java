--- conflicted
+++ resolved
@@ -53,11 +53,8 @@
 import org.cactoos.Input;
 import org.cactoos.text.TextOf;
 import org.cactoos.text.UncheckedText;
-<<<<<<< HEAD
+import org.eolang.maven.hash.CommitHash;
 import org.eolang.maven.objectionary.Objectionary;
-=======
-import org.eolang.maven.hash.CommitHash;
->>>>>>> c8979e1f
 import org.eolang.maven.tojos.ForeignTojos;
 import org.eolang.maven.tojos.PlacedTojos;
 import org.eolang.maven.util.Home;
@@ -104,7 +101,6 @@
      * @param workspace Test temporary directory.
      */
     public FakeMaven(final Path workspace) {
-<<<<<<< HEAD
         this(workspace, true);
     }
 
@@ -117,7 +113,6 @@
     private FakeMaven(final Path workspace, final boolean defaults) {
         this(
             new Home(workspace),
-            new HashMap<>(),
             new HashMap<>(),
             new AtomicInteger(0),
             defaults
@@ -136,20 +131,13 @@
     private FakeMaven(
         final Home workspace,
         final Map<String, Object> params,
-        final Map<ForeignTojos.Attribute, Object> attributes,
         final AtomicInteger current,
         final boolean defaults
     ) {
         this.workspace = workspace;
         this.params = params;
-        this.attributes = attributes;
         this.current = current;
         this.defaults = defaults;
-=======
-        this.workspace = new Home(workspace);
-        this.params = new HashMap<>();
-        this.current = new AtomicInteger(0);
->>>>>>> c8979e1f
     }
 
     /**
@@ -202,9 +190,6 @@
      * @throws java.io.IOException If some problem with filesystem have happened.
      */
     public <T extends AbstractMojo> FakeMaven execute(final Class<T> mojo) throws IOException {
-<<<<<<< HEAD
-        this.fillUp(this.foreign().select(all -> true));
-        this.fillUp(this.external().select(all -> true));
         if (this.defaults) {
             this.params.putIfAbsent("targetDir", this.targetPath().toFile());
             this.params.putIfAbsent("foreign", this.foreignPath().toFile());
@@ -246,42 +231,6 @@
             this.params.putIfAbsent("plugin", FakeMaven.pluginDescriptor());
             this.params.putIfAbsent("objectionary", new Objectionary.Fake());
         }
-=======
-        this.params.putIfAbsent("targetDir", this.targetPath().toFile());
-        this.params.putIfAbsent("foreign", this.foreignPath().toFile());
-        this.params.putIfAbsent("external", this.externalPath().toFile());
-        this.params.putIfAbsent("foreignFormat", "csv");
-        this.params.putIfAbsent("project", new MavenProjectStub());
-        final Path transpiled = Paths.get("transpiled");
-        this.workspace.save(new TextOf(""), transpiled);
-        this.params.putIfAbsent("transpiled", this.workspace.absolute(transpiled).toFile());
-        this.params.putIfAbsent("transpiledFormat", "csv");
-        this.params.putIfAbsent("skipZeroVersions", true);
-        this.params.putIfAbsent("versioned", false);
-        this.params.putIfAbsent("discoverSelf", false);
-        this.params.putIfAbsent("ignoreVersionConflict", false);
-        this.params.putIfAbsent("ignoreTransitive", true);
-        this.params.putIfAbsent("central", new DummyCentral());
-        final Path placed = Paths.get("placed.json");
-        this.params.putIfAbsent("placed", this.workspace.absolute(placed).toFile());
-        this.params.putIfAbsent("placedFormat", "json");
-        this.params.putIfAbsent(
-            "outputDir",
-            this.workspace.absolute(Paths.get("target").resolve("classes")).toFile()
-        );
-        this.params.putIfAbsent(
-            "cache",
-            this.workspace.absolute(Paths.get("eo")).resolve("cache/parsed")
-        );
-        this.params.putIfAbsent("generateSodgXmlFiles", true);
-        this.params.putIfAbsent("generateXemblyFiles", true);
-        this.params.putIfAbsent("generateGraphFiles", true);
-        this.params.putIfAbsent("generateDotFiles", true);
-        this.params.putIfAbsent("generateDotFiles", true);
-        this.params.putIfAbsent("generatedDir", this.generatedPath().toFile());
-        this.params.putIfAbsent("placedFormat", "csv");
-        this.params.putIfAbsent("plugin", FakeMaven.pluginDescriptor());
->>>>>>> c8979e1f
         final Moja<T> moja = new Moja<>(mojo);
         for (final Map.Entry<String, ?> entry : this.allowedParams(mojo).entrySet()) {
             moja.with(entry.getKey(), entry.getValue());
