--- conflicted
+++ resolved
@@ -144,11 +144,7 @@
             ) {
                 Logger.info(
                     this, "XMIR %s (%s) were already transpiled to %s",
-<<<<<<< HEAD
-                    file, name, target
-=======
                     new Rel(file), name, new Rel(target)
->>>>>>> 36fd9204
                 );
             } else {
                 final List<Path> paths = this.transpile(src, input, target);
@@ -162,32 +158,20 @@
         }
         Logger.info(
             this, "Transpiled %d XMIRs, created %d Java files in %s",
-<<<<<<< HEAD
-            sources.size(), saved, this.generatedDir.toPath()
-=======
             sources.size(), saved, new Rel(this.generatedDir)
->>>>>>> 36fd9204
         );
         if (this.addSourcesRoot) {
             this.project.addCompileSourceRoot(this.generatedDir.getAbsolutePath());
             Logger.info(
                 this, "The directory added to Maven 'compile-source-root': %s",
-<<<<<<< HEAD
-                this.generatedDir.toPath()
-=======
                 new Rel(this.generatedDir)
->>>>>>> 36fd9204
             );
         }
         if (this.addTestSourcesRoot) {
             this.project.addTestCompileSourceRoot(this.generatedDir.getAbsolutePath());
             Logger.info(
                 this, "The directory added to Maven 'test-compile-source-root': %s",
-<<<<<<< HEAD
-                this.generatedDir.toPath()
-=======
                 new Rel(this.generatedDir)
->>>>>>> 36fd9204
             );
         }
     }
@@ -208,22 +192,13 @@
             Logger.debug(
                 this,
                 "Removed %d Java files for %s",
-<<<<<<< HEAD
-                removed,
-                src
-=======
                 removed, new Rel(src)
->>>>>>> 36fd9204
             );
         } else {
             Logger.debug(
                 this,
                 "No Java files removed for %s",
-<<<<<<< HEAD
-                src
-=======
                 new Rel(src)
->>>>>>> 36fd9204
             );
         }
         final Place place = new Place(name);
