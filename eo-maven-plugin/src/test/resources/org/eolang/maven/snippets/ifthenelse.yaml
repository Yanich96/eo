--- conflicted
+++ resolved
@@ -6,11 +6,7 @@
 eo: |
   +alias org.eolang.io.stdout
   +alias org.eolang.txt.sprintf
-<<<<<<< HEAD
-  +alias org.eolang.txt.parsed
-=======
   +alias org.eolang.math.number
->>>>>>> cd1115a9
 
   [args...] > main
     [n] > f
@@ -21,9 +17,5 @@
     stdout > @
       sprintf
         "%d is %s than zero\n"
-<<<<<<< HEAD
-        (parsed (args.get 0)).as-int > num
-=======
         (number (args.get 0)).as-int > num
->>>>>>> cd1115a9
         f num