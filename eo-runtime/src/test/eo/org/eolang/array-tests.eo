--- conflicted
+++ resolved
@@ -317,13 +317,8 @@
         check x > @
         [el] > check
           if. > @
-<<<<<<< HEAD
-            x.less 100
+            x.lt 100
             acc.plus x
-=======
-            x.lt 100
-            acc.add x
->>>>>>> bccce756
             acc.minus x
     $.equal-to
       plus.
