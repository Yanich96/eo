/*
 * The MIT License (MIT)
 *
 * Copyright (c) 2016-2022 Objectionary.com
 *
 * Permission is hereby granted, free of charge, to any person obtaining a copy
 * of this software and associated documentation files (the "Software"), to deal
 * in the Software without restriction, including without limitation the rights
 * to use, copy, modify, merge, publish, distribute, sublicense, and/or sell
 * copies of the Software, and to permit persons to whom the Software is
 * furnished to do so, subject to the following conditions:
 *
 * The above copyright notice and this permission notice shall be included
 * in all copies or substantial portions of the Software.
 *
 * THE SOFTWARE IS PROVIDED "AS IS", WITHOUT WARRANTY OF ANY KIND, EXPRESS OR
 * IMPLIED, INCLUDING BUT NOT LIMITED TO THE WARRANTIES OF MERCHANTABILITY,
 * FITNESS FOR A PARTICULAR PURPOSE AND NON-INFRINGEMENT. IN NO EVENT SHALL THE
 * AUTHORS OR COPYRIGHT HOLDERS BE LIABLE FOR ANY CLAIM, DAMAGES OR OTHER
 * LIABILITY, WHETHER IN AN ACTION OF CONTRACT, TORT OR OTHERWISE, ARISING FROM,
 * OUT OF OR IN CONNECTION WITH THE SOFTWARE OR THE USE OR OTHER DEALINGS IN THE
 * SOFTWARE.
 */
package org.eolang.maven;

import com.jcabi.log.Logger;
import com.yegor256.tojos.Tojo;
import com.yegor256.tojos.Tojos;
import java.io.File;
import java.io.IOException;
import java.nio.file.Path;
import java.util.Collection;
import java.util.Set;
import org.apache.maven.plugins.annotations.LifecyclePhase;
import org.apache.maven.plugins.annotations.Mojo;
import org.apache.maven.plugins.annotations.Parameter;
import org.cactoos.io.InputOf;
import org.cactoos.set.SetOf;

/**
 * Take binary files from where ResolveMojo placed them and
 * copy to target/classes.
 *
 * @since 0.11
 */
@Mojo(
    name = "place",
    defaultPhase = LifecyclePhase.PROCESS_SOURCES,
    threadSafe = true
)
@SuppressWarnings({"PMD.ImmutableField", "PMD.AvoidDuplicateLiterals"})
public final class PlaceMojo extends SafeMojo {

    /**
     * Attr in CSV.
     */
    public static final String ATTR_RELATED = "related";

    /**
     * Attr in CSV.
     */
    public static final String ATTR_KIND = "kind";

    /**
     * Attr in CSV.
     */
    public static final String ATTR_HASH = "hash";

    /**
     * Where the binary is coming from (JAR name).
     */
    public static final String ATTR_ORIGIN = "dependency";

    /**
     * Output.
     * @checkstyle MemberNameCheck (7 lines)
     */
    @Parameter(
        property = "eo.outputDir",
        required = true,
        defaultValue = "${project.build.outputDirectory}"
    )
    private File outputDir;

    /**
     * List of inclusion GLOB filters for finding class files.
     * @since 0.15
     * @checkstyle MemberNameCheck (7 lines)
     */
    @Parameter
    private Set<String> includeBinaries = new SetOf<>("**");

    /**
     * List of exclusion GLOB filters for finding class files.
     * @since 0.15
     * @checkstyle MemberNameCheck (7 lines)
     */
    @Parameter
    private Set<String> excludeBinaries = new SetOf<>();

    @Override
    public void exec() throws IOException {
        final Path home = this.targetDir.toPath().resolve(ResolveMojo.DIR);
        if (new Home().exists(home)) {
            final Collection<String> deps = new DepDirs(home);
            int copied = 0;
            for (final String dep : deps) {
                final Collection<Tojo> before = this.placedTojos.value().select(
                    row -> row.get(Tojos.KEY).equals(dep)
                        && "jar".equals(row.get(PlaceMojo.ATTR_KIND))
                );
                if (!before.isEmpty()) {
                    Logger.info(this, "Found placed binaries from %s", dep);
                }
                copied += this.place(home, dep);
                this.placedTojos.value().add(dep).set(PlaceMojo.ATTR_KIND, "jar");
            }
            if (copied == 0) {
                Logger.debug(
                    this, "No binary files placed from %d dependencies",
                    deps.size()
                );
            } else {
                Logger.info(
                    this, "Placed %d binary files found in %d dependencies",
                    copied, deps.size()
                );
            }
        } else {
            Logger.info(
                this, "The directory is absent, nothing to place: %s",
                new Home().rel(home)
            );
        }
    }

    /**
     * Place one dep.
     * @param home Home to read from
     * @param dep The name of dep
     * @return How many binaries placed
     * @throws IOException If fails
     * @checkstyle ExecutableStatementCountCheck (200 lines)
     * @checkstyle CyclomaticComplexityCheck (200 lines)
     */
    private int place(final Path home, final String dep) throws IOException {
        final Path dir = home.resolve(dep);
        final Collection<Path> binaries = new Walk(dir)
            .includes(this.includeBinaries)
            .excludes(this.excludeBinaries);
        int copied = 0;
        for (final Path file : binaries) {
            final String path = file.toString().substring(dir.toString().length() + 1);
            if (path.startsWith(CopyMojo.DIR)) {
                Logger.debug(
                    this,
                    "File %s is not a binary, but a source, won't place it",
                    new Home().rel(file)
                );
                continue;
            }
            final Path target = this.outputDir.toPath().resolve(path);
            final Collection<Tojo> before = this.placedTojos.value().select(
                row -> row.get(Tojos.KEY).equals(target.toString())
                    && "class".equals(row.get(PlaceMojo.ATTR_KIND))
            );
<<<<<<< HEAD
            if (!before.isEmpty() && !Files.exists(target)) {
                Logger.info(
                    this,
                    "The file %s has been placed to %s, but now it's gone, re-placing",
                    new Home().rel(file),
                    new Home().rel(target)
=======
            if (!before.isEmpty() && !new Home().exists(target)) {
                throw new IllegalStateException(
                    String.format(
                        "The file %s has been placed to %s, but now it's gone",
                        new Home().rel(file), new Home().rel(target)
                    )
>>>>>>> 9b1cf29b
                );
            }
            if (!before.isEmpty() && new Home().exists(target)
                && target.toFile().length() == file.toFile().length()) {
                Logger.warn(
                    this,
                    "The same file %s is already placed to %s maybe by %s, skipping",
                    new Home().rel(file), new Home().rel(target),
                    before.iterator().next().get(PlaceMojo.ATTR_ORIGIN)
                );
                continue;
            }
            if (!before.isEmpty() && new Home().exists(target)
                && target.toFile().length() != file.toFile().length()) {
                Logger.warn(
                    this,
                    "File %s (%d bytes) was already placed at %s (%d bytes!) by %s, replacing",
                    new Home().rel(file), file.toFile().length(),
                    new Home().rel(target), target.toFile().length(),
                    before.iterator().next().get(PlaceMojo.ATTR_ORIGIN)
                );
            }
            new Home().save(new InputOf(file), target);
            this.placedTojos.value().add(target.toString())
                .set(PlaceMojo.ATTR_KIND, "class")
                .set(PlaceMojo.ATTR_HASH, new FileHash(target))
                .set(
                    PlaceMojo.ATTR_RELATED,
                    target.toString().substring(
                        this.outputDir.toString().length() + 1
                    )
                )
                .set(PlaceMojo.ATTR_ORIGIN, dep);
            ++copied;
        }
        if (copied > 0) {
            Logger.info(
                this, "Placed %d binary file(s) out of %d, found in %s",
                copied, new Walk(dir).size(), dep
            );
        } else {
            Logger.info(
                this, "No binary file(s) out of %d were placed from %s",
                new Walk(dir).size(), dep
            );
        }
        return copied;
    }
}<|MERGE_RESOLUTION|>--- conflicted
+++ resolved
@@ -164,21 +164,12 @@
                 row -> row.get(Tojos.KEY).equals(target.toString())
                     && "class".equals(row.get(PlaceMojo.ATTR_KIND))
             );
-<<<<<<< HEAD
-            if (!before.isEmpty() && !Files.exists(target)) {
+            if (!before.isEmpty() && !new Home().exists(target)) {
                 Logger.info(
                     this,
                     "The file %s has been placed to %s, but now it's gone, re-placing",
                     new Home().rel(file),
                     new Home().rel(target)
-=======
-            if (!before.isEmpty() && !new Home().exists(target)) {
-                throw new IllegalStateException(
-                    String.format(
-                        "The file %s has been placed to %s, but now it's gone",
-                        new Home().rel(file), new Home().rel(target)
-                    )
->>>>>>> 9b1cf29b
                 );
             }
             if (!before.isEmpty() && new Home().exists(target)
