\newcommand\sntx[1]{{\color{blue!50!black}\sffamily #1}}

The Fig.~\ref{fig:bnf} demonstrates the entire syntax of \eo{} language in BNF.
Similar to Python~\citep{lutz2013learning}, indentation in \eo{} is part of the syntax:
the scope of a code block is determined by its horizontal position
in relation to other blocks, which is also known as ``off-side rule''~\citep{landin1966next}.

There are no keywords in \eo{} but only a few special symbols
denoting grammar constructs:
  \ff{>} for the attributes naming,
  \ff{.} for the dot notation,
  \ff{[]} for the specification of parameters of abstract objects,
  \ff{()} for scope limitations,
  \ff{!} for turning objects into constants,
  \ff{:} for naming arguments,
  \ff{"} (double quotes) for string literals,
  \ff{'} (single quotes) for one-character literals,
  \ff{@} for the \nospell{decoratee},
  \ff{\^{}} for referring to the parent object,
  and
  \ff{\$} for referring to the current object.
Attributes, which are the only identifiers that exist in \eo{}, may have
any Unicode symbols in their names, as long as they start with a small English letter
and don't contain spaces or line breaks:
\ff{test-File} and
\begin{CJK}{UTF8}{gbsn}
\ff{i文件}
\end{CJK}
 are valid identifiers.
Java-notation is used for numbers, strings, and character literals.

\begin{figure*}
\raggedright
\small
\setlength\columnsep{24pt}
\newcommand\T[1]{\sntx{#1}}
\newcommand\V[1]{{\ttfamily `#1'}}
\newcommand\RE[1]{{\ttfamily \textcolor{gray}{/}#1\textcolor{gray}{/}}}
\newcommand\alt{ \textcolor{gray}{|} }
\newcommand\grp[1]{\textcolor{gray}{(} #1 \textcolor{gray}{)}}
\newcommand\opt[1]{\textcolor{gray}{[} #1 \textcolor{gray}{]}}
\newcommand\few[1]{\textcolor{gray}{\{} #1 \textcolor{gray}{\}}}
\newcommand\lex[1]{{\scshape\textcolor{darkgray}{#1}}}
\newcommand\df{\>{\ttfamily\textcolor{gray}{::=} }}
\begin{multicols}{2}
\begin{tabbing}
\hspace*{1.6cm}\= \kill

\T{program} \df \opt{\T{license}} \opt{\T{metas}} \few{\T{object} \lex{eol}} \\
\T{license} \df \few{\T{comment} \lex{eol}} \lex{eol} \\
\T{metas} \df \few{\T{meta} \lex{eol}} \lex{eol} \\
\T{comment} \df \V{\#} \lex{any} \lex{eol} \\
\T{meta} \df \V{+} \T{name} \V{␣} \lex{any} \lex{eol} \\
\T{name} \df \RE{[a-z][\^{}␣]*} \\
\T{object} \df \grp{ \T{abstraction} \alt \T{application} } \T{details} \\
\T{details} \df \opt{\T{tail}} \few{\T{vtail}} \\
\T{tail} \df \lex{eol} \lex{tab} \few{\T{object} \lex{eol}} \lex{untab} \\
\T{vtail} \df \lex{eol} \T{method} \opt{\T{htail}} \opt{\T{suffix}} \opt{\T{tail}} \\
\T{abstraction} \df \T{attributes} \opt{ \T{suffix} \opt{ \V{␣ /} \T{name} } } \\
\T{attributes} \df \V{[} \T{attribute} \few{\V{␣} \T{attribute}} \V{]} \\
\T{attribute} \df \V{@} \alt \T{name} \opt{\V{...}} \\
\T{suffix} \df \V{␣} \V{>} \V{␣} \grp{\V{@} \alt \T{name}} \opt{\V{!}} \\
\T{method} \df \V{.} \grp{ \T{name} \alt \V{\^{}} } \\
\T{application} \df \T{head} \opt{\T{htail}} \\
\T{htail} \df \T{application} \T{method} \\
  \> \alt \V{(} \T{application} \V{)} \\
  \> \alt \T{application} \V{:} \T{name} \\
  \> \alt \T{application} \T{suffix} \\
  \> \alt \T{application} \V{␣} \T{application} \\
\T{head} \df \T{name} \alt \T{data} \alt \V{@} \alt \V{\$} \\
  \> \alt \V{\^{}} \alt \V{*} \alt \T{name} \V{.} \\
\T{data} \df \T{bytes} \alt \T{string} \alt \T{integer} \\
  \> \alt \T{char} \alt \T{float} \alt \T{regex} \\
\T{bytes} \df \T{byte} \few{\V{-} \T{byte}} \\
\T{byte} \df \RE{[\textbackslash{}dA-F][\textbackslash{}dA-F]} \\
\T{string} \df \RE{"[\^{}"]*"} \\
\T{integer} \df \RE{[+-]?\textbackslash{}d+|0x[a-f\textbackslash{}d]+} \\
\T{char} \df \RE{'([\^{}']|\textbackslash{}\textbackslash{}\textbackslash{}d+)'} \\
\T{regex} \df \RE{/.+/[a-z]*} \\
\T{float} \df \RE{[+-]?\textbackslash{}d+(\textbackslash{}.\textbackslash{}d+)?} \opt{\T{exp}} \\
\T{exp} \df \RE{e(+|-)?\textbackslash{}d+} \\
\end{tabbing}
\end{multicols}
\figcap{The full syntax of \eo{} in BNF.
  \lex{eol} is a line ending that preserves the indentation of the previous line.
  \lex{tab} is a right-shift of the indentation, while \lex{untab} is a left-shift.
  \lex{any} is any symbol excluding \lex{eol}.
  The texts between forward slashes are Perl-style regular expressions.}
\label{fig:bnf}
\end{figure*}

\subsection{Identity, State, and Behavior}

According to~\citet{grady2007object}, an object in OOP has state, behavior, and identity:
``The state of an object encompasses all of the properties of
the object plus the current values of each of these properties.
Behavior is how an object acts and reacts, in terms of its state changes and message passing.
Identity is that property of an object which distinguishes it from all other objects.''
The syntax of \eo{} makes the difference between these three categories obvious.

This is a declaration of an abstract object \ff{book},
which has a single \emph{identity} attribute \ff{isbn}:

\begin{ffcode}
[isbn] > book |$\label{ln:book}$|
\end{ffcode}

To make a new object with a specific ISBN, the \ff{book}
has to \emph{copied}, with the \emph{data} as an argument:

\begin{ffcode}
book "978-1519166913" > b1
\end{ffcode}

Here, \ff{b1} is a new object created.
Its only attribute is accessible as \ff{b1.isbn}.

A similar abstract object, but with two new \emph{state} attributes, would
look like:

\begin{ffcode}
[isbn] > book2  |$\label{ln:book2}$|
  "Object Thinking" > title
  memory > price |$\label{ln:book2-end}$|
\end{ffcode}

The attribute \ff{title} is a constant, while the \ff{price}
represents a mutable chunk of bytes in computing memory. They both are
accessible similar to the \ff{isbn}, via \ff{book2.title}
and \ff{book2.price}. It's legal to access them in the abstract
object, since they are bound to objects. However, accessing \ff{book2.isbn}
will lead to an error, since the attribute \ff{isbn} is free
in the abstract object \ff{book2}.

A \emph{behavior} may be added to an object with a new \emph{inner}
abstract object \ff{set-price}:

\begin{ffcode}
[isbn] > book3 |$\label{ln:book3}$|
  "Object Thinking" > title
  memory > price
  [p] > set-price
    ^.price.write p > @ |$\label{ln:book3-end}$|
\end{ffcode}

The price of the book may be changed with this one-liner:

\begin{ffcode}
book3.set-price 19.99
\end{ffcode}

\subsection{Indentation}

This is an example of a simple abstract object \ff{vector}, where
spaces are replaced with the ``␣'' symbol in order to demonstrate
the importance of their presence in specific quantity
(for example, there has to be exactly one space after the closing square bracket at the
second line and the \ff{>} symbol, while two spaces will break the syntax):

\begin{ffcode}
#␣This is a vector in 2D space |$\label{ln:comment}$|
[dx␣dy]␣>␣vector |$\label{ln:vector}$|
␣␣sqrt.␣>␣length |$\label{ln:length}$|
␣␣␣␣add.
␣␣␣␣␣␣dx.pow 2
␣␣␣␣␣␣dy.pow 2 |$\label{ln:length-end}$| |$\label{ln:vector-end}$|
\end{ffcode}

The code at \lref{comment} is a \emph{comment}.
Two \emph{free attributes} \ff{dx} and \ff{dy}
are listed in square brackets at \lref{vector}.
The \emph{name} of the object goes after the \ff{>} symbol.
The code at \lref{length} defines
a \emph{bound attribute} \ff{length}. Anywhere when an object
has to get a name, the \ff{>} symbol can be added after the object.

The declaration of the attribute \ff{length} at \lrefs{length}{length-end}
can be written in one line, using \emph{dot notation}:

\begin{ffcode}
((dx.pow 2).add (dy.pow 2)).sqrt > length
\end{ffcode}

An \emph{inverse} dot notation is used in order to simplify
the syntax. The identifier that goes after the dot is written
first, the dot follows, and the next line contains the part
that is supposed to stay before the dot. It's also possible to rewrite
this expression in multiple lines without the usage of
inverse notation, but it will look less readable:

\begin{ffcode}
dx.pow 2 |$\label{ln:dx-pow}$|
.add
  dy.pow 2 |$\label{ln:dx-pow-2}$|
.sqrt > length |$\label{ln:dx-pow-3}$|
\end{ffcode}

Here, \lref{dx-pow} is the application of the object \ff{dx.pow} with
a new argument \ff{2}. Then, the next line is the object \ff{add} taken
from the object created at the first line, using the dot notation. Then,
\lref{dx-pow-2} is the argument passed to the object \ff{add}.
The code at \lref{dx-pow-3} takes the object \ff{sqrt} from the object constructed
at the previous line, and gives it the name \ff{length}.

Indentation is used for two purposes: either to define attributes
of an abstract object or to specify arguments for object application, also
known as making a \emph{copy}.
A definition of an abstract object starts with a list of free attributes
in square brackets on one line, followed by a list of bound attributes
each in its own line. For example, this is an abstract \emph{anonymous} object
(it doesn't have a name)
with one free attribute \ff{x} and two bound attributes \ff{succ} and \ff{prev}:

\begin{ffcode}
[x]
  x.add 1 > succ
  x.sub 1 > prev
\end{ffcode}

The arguments of \ff{add} and \ff{sub} are provided in a \emph{horizontal}
mode, without the use of indentation. It's possible to rewrite this code
in a \emph{vertical} mode, where indentation will be required:

\begin{ffcode}
[x] |$\label{ln:succ}$|
  x.add > succ
    1
  x.sub > prev
    1 |$\label{ln:succ-end}$|
\end{ffcode}

This abstract object can also be written in a horizontal mode,
because it's anonymous:

\begin{ffcode}
[x] (x.add 1 > succ) (x.sub 1 > prev)
\end{ffcode}

\subsection{\eo{} to XML}\label{sec:xml}

Due the nesting nature of \eo{}, its program can be transformed
to an XML document. The abstract object \ff{vector} would produce
this XML tree of elements and attributes:

\begin{ffcode}
<o name="vector">
  <o name="dx"/>
  <o name="dy"/>
  <o name="length" base=".sqrt">
    <o base=".add">
      <o base=".pow">
        <o base="dx"/>
        <o base="int" data="int">2</>
      </o>
      <o base=".pow">
        <o base="dy"/>
        <o base="int" data="int">2</>
      </o>
    </o>
  </o>
</o>
\end{ffcode}

Each object is represented by an \ff{<o/>} XML element with a few
optional attributes, such as \ff{name} and \ff{base}. Each
attribute is either a named reference to an object (if the attribute is bound,
such as \ff{length}), or a name without a reference (if it's free,
such as \ff{dx} and \ff{dy}).

\subsection{Data Objects and Arrays}

There are a few abstract objects which can't be directly copied, such as
\ff{float} and \ff{int}. They are created by the compiler when it meets
a special syntax for data, for example:

\begin{ffcode}
[r] > circle
  r.mul 2 3.14 > circumference
\end{ffcode}

This syntax would be translated to XML:

\begin{ffcode}
<o name="circle"> |$\label{ln:xml-circle}$|
  <o name="r"/>
  <o base=".mul" name="circumference">
    <o base="r"/>  |$\label{ln:xml-circle-r}$|
    <o base="int" data="int">2</o>
    <o base="float" data="float">3.14</o>
  </o>
</o> |$\label{ln:xml-circle-end}$|
\end{ffcode}

Each object, if it's not abstract, has a ``base'' attribute in XML,
which contains that name of an abstract object to be copied. The
objects \ff{int} and \ff{float} are abstracts, but their names
can't be used directly in a program, similar to how \ff{r} or \ff{mul}
are used. The only way to make a copy of the abstract object \ff{int}
is to use a numeric literal like \ff{2}. The literal \ff{3.14}
is turned into a copy of the object \ff{float}.

The abstract objects which can't be used directly and can only be
created by the compiler through \sntx{data}---are called \emph{data}.
The examples of some possible data are in the Tab.~\ref{tab:types}.

\begin{table}[H]
\begin{tabular}{|l|l|}
\hline
Data & Example \\
\hline
\ff{string} & \ff{"Hello, world!"} \\
\ff{char} & \ff{'X'} or \ff{'\textbackslash{}07'} \\
\ff{int} & \ff{42} \\
\ff{float} & \ff{3.1415926} or \ff{2.4e-34} \\
\ff{bytes} & \ff{1F-E5-77-A6} \\
\ff{bool} & \ff{true} or \ff{false} \\
\ff{regex} & \ff{/[a-z]+.+/m} \\
\hline
\end{tabular}
\figcap{The syntax of all data with examples.}
\label{tab:types}
\end{table}

The \ff{array} is yet another data, which can't be copied
directly. There is a special syntax for making arrays,
which looks similar to object copying:

\begin{ffcode}
* "Lucy" "Jeff" 3.14 |$\label{ln:array-1}$|
* > a |$\label{ln:array-2a}$|
  (* 'a')
  true |$\label{ln:array-2b}$|
* > b |$\label{ln:array-3}$|
\end{ffcode}

The code at \lref{array-1} makes an array of three elements: two strings
and one float. The code at \lrefs{array-2a}{array-2b} makes an array named \ff{a} with another
array as its first element and \ff{true} as the second item.
The code at \lref{array-3} is an empty array with the name \ff{b}.

\subsection{Varargs}

The last free attribute in an abstract class may be a \emph{vararg},
meaning that any number or zero arguments may be provided. All of them
will be packaged in an array by the compiler, for example:

\begin{ffcode}
[x...] > sum |$\label{ln:sum-def}$|
sum 8 13 -9 |$\label{ln:sum-instance}$|
\end{ffcode}

Here, at the first line the abstract object \ff{sum} is defined
with a free vararg attribute \ff{x}. At the second line a copy of the
abstract object is made with three arguments. The internals of
the \ff{sum} will see \ff{x} as an \ff{array} with three
elements inside.

\subsection{Scope Brackets}

Brackets can be used to group object arguments in horizontal mode:

\begin{ffcode}
sum (div 45 5) 10  |$\label{ln:sum}$|
\end{ffcode}

The \ff{(div 45 5)} is a copy of the abstract object \ff{div}
with two arguments \ff{45} and \ff{5}. This object is itself
the first argument of the copy of the object \ff{sum}. Its second
argument is \ff{10}. Without brackets the syntax would read differently:

\begin{ffcode}
sum div 45 5 10
\end{ffcode}

This expression denotes a copy of \ff{sum} with four arguments.

\subsection{Inner Objects}

An abstract object may have other abstract objects as its attributes,
for example:

\begin{ffcode}
# A point on a 2D canvas
[x y] > point
  [to] > distance
    length. > len
      vector
<<<<<<< HEAD
        to.x.sub (^.x)
        to.y.sub (^.y)
\end{eocode}
=======
        to.x.sub ^.x
        to.y.sub ^.y
\end{ffcode}
>>>>>>> 320f1642

The object \ff{point} has two free attributes \ff{x} and \ff{y}
and the attribute \ff{distance}, which is bound to an abstract
object with one free attribute \ff{to} and one bound attribute \ff{len}.
The \emph{inner} abstract object \ff{distance} may only be copied
with a reference to its \emph{parent} object \ff{point}:

\begin{ffcode}
(point 5:x -3:y).distance |$\label{ln:point-copy}$|
  (point 13 3.9):to
\end{ffcode}

The parent object is \ff{(point 5 -3)}, while the object \ff{(point 13 3.9)}
is the argument for the free attribute \ff{to} of the object \ff{distance}.
Suffixes \ff{:x}, \ff{:y}, and \ff{:to} are optional and may be used
to denote the exact name of the free attribute to be bound to the
provided argument.

Inner object may refer to the parent object by using the \ff{\^{}} symbol.

\subsection{Decorators}

An object may extend another object by \emph{decorating} it:

\begin{ffcode}
[center radius] > cirle |$\label{ln:circle}$|
  center > @ |$\label{ln:circle-phi}$|
  [p] > is-inside
    leq. > @
      ^.@.distance $.p  |$\label{ln:circle-phi-2}$|
      ^.radius |$\label{ln:circle-end}$|
\end{ffcode}

The object \ff{circle} has a special attribute \ff{@}
at \lref{circle-phi}, which denotes
the \emph{decoratee}: an object to be extended. The \emph{decorator} \ff{circle}
has the same attributes as its decoratee \ff{center}, but also
its own attribute \ff{is-inside}. The attribute \ff{@} may be used
the same way as other attributes, including in dot notation, as it's done
at \lref{circle-phi-2}. However, this line
may be re-written in a more compact way, omitting the explicit
reference to the \ff{@} attribute, because all attributes
of the \ff{center} are present in the \ff{cirle};
and omitting the reference to \ff{\$} because the default scope of visibility of
\ff{p} is the object \ff{is-inside}:

\begin{ffcode}
^.distance p
\end{ffcode}

The inner object \ff{is-inside} also has the \ff{@} attribute: it
decorates the object \ff{leq} (stands for ``less than equal'').
The expression at \lref{circle-phi} means:
take the parent object of \ff{is-inside},
take the attribute \ff{@} from it, then take the inner object \ff{distance}
from there, and then make a copy of it with the attribute \ff{p}
taken from the current object (denoted by the \ff{\$} symbol).

The object \ff{circle} may be used like this, to understand whether
the $(0,0)$ point is inside the circle at $(-3,9)$ with the radius $40$:

\begin{ffcode}
circle (point -3 9) 40 > c  |$\label{ln:circle-c}$|
c.is-inside (point 0 0) > i
\end{ffcode}

Here, \ff{i} will be a copy of \ff{bool} behaving like \ff{true}
because \ff{leq} decorates \ff{bool}.

It's also possible to make decoratee free, similar to other free
attributes, specifying it in the list of free attributes in
square brackets.

\subsection{Anonymous Abstract Objects}

An abstract object may be used as an argument of another object while
making a copy of it, for example:

\begin{ffcode}
files
  "/tmp"
  *
    [f]
      f.isDir > @
\end{ffcode}

Here the object \ff{files} is copied with two arguments, the string
\ff{"/tmp"} and the array with a single element, which is an
abstract object with a single free attribute \ff{f}. The \ff{files}
will use this abstract object, which doesn't have a name, in order
to filter out files while traversing the tree of directories. It will
make a copy of the abstract object and then treat it as a boolean
value in order to make a decision about the file.

The syntax may be simplified and the abstract object may be inlined
(the array is also inlined):

\begin{ffcode}
files
  "/tmp"
  * ([f] (f.isDir > @))
\end{ffcode}

An anonymous abstract object many have multiple attributes:

\begin{ffcode}
[x] (x.add 1 > succ) (x.sub 1 > prev)
\end{ffcode}

This object has two attributes \ff{succ} and \ff{prev}, and doesn't
have a name.

\subsection{Constants}

\eo{} is a declarative language with lazy evaluations. This means
that this code would read the input stream two times:

\begin{ffcode}
[] > hello
  stdout > say
    sprintf
      "The length of %s is %d"
      stdin.nextLine > x!
      x.length
\end{ffcode}

The \ff{sprintf} object will go to the \ff{x} two times. First time,
in order to use it as a substitute for \ff{\%s} and the second time for
\ff{\%d}. There will be two round-trips to the standard input stream, which
obviously is not correct. The exclamation mark at the \ff{x!} solves the
problem, making the object by the name \ff{x} a \emph{constant}. This means
that all attributes of \ff{x} are \emph{cached}. Important to notice
that the cache is \emph{not deep}: the attributes of attributes are not cached.

Here, \ff{x} is an attribute of the object \ff{hello}, even though
it's not defined as explicitly as \ff{say}. Anywhere a new
name shows up after the \ff{>} symbol, it's a declaration of a new
attribute in the nearest object abstraction.

\subsection{Metas and License}

A program may have a comment at the beginning of the file, which
is called a \emph{license}. The license may be followed by an optional
list of \emph{meta} statements, which are passed to the compiler
as is. The meaning of them depends on the compiler and may vary
between target platforms. This program instructs the compiler
to put all objects from the file into the package \ff{org.example}
and helps it resolve the name \ff{stdout}, which is external
to the file:

\begin{ffcode}
# (c) John Doe, 2021
# All rights reserved.
# The license is MIT

+package org.example
+alias org.eolang.io.stdout

[args...] > app
  stdout > @
    "Hello, world!\n"
\end{ffcode}

\subsection{Atoms}

Some objects in \eo{} programs may need to be platform specific
and can't be composed from other existing objects---they are called
\emph{atoms}.
The object \ff{app} uses the object \ff{stdout},
which is an atom. Its implementation would be provided by the
runtime. This is how the object may be defined:

\begin{ffcode}
+rt jvm org.eolang:eo-runtime:0.1.24
+rt ruby eolang:0.1.0

[text] > stdout /bool |$\label{ln:stdout}$|
\end{ffcode}

The \ff{/bool} suffix informs the compiler that this object must
not be compiled from \eo{} to the target language. The object
with this suffix already exists in the target language and most
probably could be found in the library specified by the \ff{rt}
meta. The exact library to import has to be selected by the compiler.
In the example above, there are two libraries specified: for JVM and
for Ruby.

The \ff{bool} part after the \ff{/} is the name of
object, which \ff{stdout} decorates.

Atoms in \eo{} are similar to ``native'' methods in Java and ``\nospell{extern}'' methods
in C\#.






<|MERGE_RESOLUTION|>--- conflicted
+++ resolved
@@ -385,15 +385,9 @@
   [to] > distance
     length. > len
       vector
-<<<<<<< HEAD
         to.x.sub (^.x)
         to.y.sub (^.y)
-\end{eocode}
-=======
-        to.x.sub ^.x
-        to.y.sub ^.y
-\end{ffcode}
->>>>>>> 320f1642
+\end{ffcode}
 
 The object \ff{point} has two free attributes \ff{x} and \ff{y}
 and the attribute \ff{distance}, which is bound to an abstract
