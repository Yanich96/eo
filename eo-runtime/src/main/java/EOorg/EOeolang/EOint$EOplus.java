/*
 * The MIT License (MIT)
 *
 * Copyright (c) 2016-2022 Yegor Bugayenko
 *
 * Permission is hereby granted, free of charge, to any person obtaining a copy
 * of this software and associated documentation files (the "Software"), to deal
 * in the Software without restriction, including without limitation the rights
 * to use, copy, modify, merge, publish, distribute, sublicense, and/or sell
 * copies of the Software, and to permit persons to whom the Software is
 * furnished to do so, subject to the following conditions:
 *
 * The above copyright notice and this permission notice shall be included
 * in all copies or substantial portions of the Software.
 *
 * THE SOFTWARE IS PROVIDED "AS IS", WITHOUT WARRANTY OF ANY KIND, EXPRESS OR
 * IMPLIED, INCLUDING BUT NOT LIMITED TO THE WARRANTIES OF MERCHANTABILITY,
 * FITNESS FOR A PARTICULAR PURPOSE AND NON-INFRINGEMENT. IN NO EVENT SHALL THE
 * AUTHORS OR COPYRIGHT HOLDERS BE LIABLE FOR ANY CLAIM, DAMAGES OR OTHER
 * LIABILITY, WHETHER IN AN ACTION OF CONTRACT, TORT OR OTHERWISE, ARISING FROM,
 * OUT OF OR IN CONNECTION WITH THE SOFTWARE OR THE USE OR OTHER DEALINGS IN THE
 * SOFTWARE.
 */

package EOorg.EOeolang;

import org.eolang.AtComposite;
import org.eolang.AtVararg;
import org.eolang.Data;
import org.eolang.Dataized;
import org.eolang.ExprReduce;
import org.eolang.Param;
import org.eolang.PhDefault;
import org.eolang.PhWith;
import org.eolang.Phi;
import org.eolang.XmirObject;

/**
 * PLUS.
 *
 * @since 0.23
 */
@XmirObject(oname = "int.plus")
public class EOint$EOplus extends PhDefault {

    /**
     * Ctor.
     * @param sigma Sigma
     */
    public EOint$EOplus(final Phi sigma) {
        super(sigma);
<<<<<<< HEAD
        this.add("x", new AtVararg());
        this.add("φ", new AtComposite(
            this,
            new ExprReduce<>(
                "int.plus",
                "x",
                Long.class,
                Long::sum
            )
        ));
=======
        this.add("x", new AtFree());
        this.add(
            "φ",
            new AtComposite(
                this,
                rho -> new Data.ToPhi(
                    Long.sum(
                        new Param(rho).strong(Long.class),
                        new Param(rho, "x").strong(Long.class)
                    )
                )
            )
        );
>>>>>>> 587c476e
    }
}<|MERGE_RESOLUTION|>--- conflicted
+++ resolved
@@ -49,31 +49,18 @@
      */
     public EOint$EOplus(final Phi sigma) {
         super(sigma);
-<<<<<<< HEAD
         this.add("x", new AtVararg());
-        this.add("φ", new AtComposite(
-            this,
-            new ExprReduce<>(
-                "int.plus",
-                "x",
-                Long.class,
-                Long::sum
-            )
-        ));
-=======
-        this.add("x", new AtFree());
         this.add(
             "φ",
             new AtComposite(
                 this,
-                rho -> new Data.ToPhi(
-                    Long.sum(
-                        new Param(rho).strong(Long.class),
-                        new Param(rho, "x").strong(Long.class)
-                    )
+                new ExprReduce<>(
+                    "int.plus",
+                    "x",
+                    Long.class,
+                    Long::sum
                 )
             )
         );
->>>>>>> 587c476e
     }
 }