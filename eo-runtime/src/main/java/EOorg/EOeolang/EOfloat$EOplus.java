--- conflicted
+++ resolved
@@ -58,20 +58,10 @@
             Attr.LAMBDA,
             new AtLambda(
                 this,
-<<<<<<< HEAD
-                new ExprReduce<>(
-                    "x",
-                    Double::sum,
-                    new ExprReduce.Args<>(
-                        Double.class,
-                        x -> "",
-                        "float.plus"
-=======
                 rho -> new Data.ToPhi(
                     Double.sum(
                         new Param(rho).strong(Double.class),
                         new Param(rho, "x").strong(Double.class)
->>>>>>> 1bb8fe3f
                     )
                 )
             )
