/*
 * The MIT License (MIT)
 *
 * Copyright (c) 2016-2023 Objectionary.com
 *
 * Permission is hereby granted, free of charge, to any person obtaining a copy
 * of this software and associated documentation files (the "Software"), to deal
 * in the Software without restriction, including without limitation the rights
 * to use, copy, modify, merge, publish, distribute, sublicense, and/or sell
 * copies of the Software, and to permit persons to whom the Software is
 * furnished to do so, subject to the following conditions:
 *
 * The above copyright notice and this permission notice shall be included
 * in all copies or substantial portions of the Software.
 *
 * THE SOFTWARE IS PROVIDED "AS IS", WITHOUT WARRANTY OF ANY KIND, EXPRESS OR
 * IMPLIED, INCLUDING BUT NOT LIMITED TO THE WARRANTIES OF MERCHANTABILITY,
 * FITNESS FOR A PARTICULAR PURPOSE AND NON-INFRINGEMENT. IN NO EVENT SHALL THE
 * AUTHORS OR COPYRIGHT HOLDERS BE LIABLE FOR ANY CLAIM, DAMAGES OR OTHER
 * LIABILITY, WHETHER IN AN ACTION OF CONTRACT, TORT OR OTHERWISE, ARISING FROM,
 * OUT OF OR IN CONNECTION WITH THE SOFTWARE OR THE USE OR OTHER DEALINGS IN THE
 * SOFTWARE.
 */
package org.eolang;

/**
 * Class to manipulate eo objects within "Universe" paradigm.
 * @since 0.30
 */
public interface Universe {

    /**
     * Finds vertex of eo object by its location.
     * @param name Relative location of the object to find like "^.^.some-obj".
     * @return Vertex of the object to find.
     */
    int find(String name);

    /**
     * Puts data to eo object by vertex.
     * @param vertex Vertex off object.
     * @param bytes Data to put.
     * @checkstyle NonStaticMethodCheck (4 lines)
     */
    void put(int vertex, byte[] bytes);

    /**
     * Binds child to parent.
     * @param parent Vertex of the parent eo object.
     * @param child Vertex of the child eo object.
     * @param att Name of attribute.
     * @todo #2237:45min Implement the "bind" method. It has tp
     *  put data to eo object by vertex. It does nothing now
     *  but it is called from rust via jni call_method function.
     * @checkstyle NonStaticMethodCheck (4 lines)
     */
    void bind(int parent, int child, String att);

    /**
     * Copies the eo object.
     * @param vertex Vertex of object to copy.
     * @return Vertex of the copy.
     * @checkstyle NonStaticMethodCheck (4 lines)
     */
<<<<<<< HEAD
    public int copy(final int vertex) {
        final Phi copy = this.get(vertex).copy();
        this.indexed.putIfAbsent(copy.hashCode(), copy);
        return copy.hashCode();
    }
=======
    int copy(int vertex);
>>>>>>> 6fecf79a

    /**
     * Dataizes the eo object by vertex and return byte array.
     * @param vertex Vertex of eo-object.
     * @return Raw data.
     */
    byte[] dataize(int vertex);
}<|MERGE_RESOLUTION|>--- conflicted
+++ resolved
@@ -62,15 +62,7 @@
      * @return Vertex of the copy.
      * @checkstyle NonStaticMethodCheck (4 lines)
      */
-<<<<<<< HEAD
-    public int copy(final int vertex) {
-        final Phi copy = this.get(vertex).copy();
-        this.indexed.putIfAbsent(copy.hashCode(), copy);
-        return copy.hashCode();
-    }
-=======
     int copy(int vertex);
->>>>>>> 6fecf79a
 
     /**
      * Dataizes the eo object by vertex and return byte array.
