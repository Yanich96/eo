--- conflicted
+++ resolved
@@ -126,11 +126,7 @@
             if (Files.exists(dest)) {
                 Logger.debug(
                     this, "Dependency %s already resolved to %s",
-<<<<<<< HEAD
-                    coords, dest
-=======
                     coords, new Rel(dest)
->>>>>>> 36fd9204
                 );
                 continue;
             }
@@ -279,11 +275,7 @@
             throw new IllegalStateException(
                 String.format(
                     "Too many (%d) dependencies at %s",
-<<<<<<< HEAD
-                    coords.size(), file
-=======
                     coords.size(), new Rel(file)
->>>>>>> 36fd9204
                 )
             );
         }
