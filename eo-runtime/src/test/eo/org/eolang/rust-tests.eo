--- conflicted
+++ resolved
@@ -20,6 +20,7 @@
 # OUT OF OR IN CONNECTION WITH THE SOFTWARE OR THE USE OR OTHER DEALINGS IN THE
 # SOFTWARE.
 
++alias org.eolang.hamcrest.assert-that
 +home https://github.com/objectionary/eo
 +tests
 +package org.eolang
@@ -216,12 +217,6 @@
     """
     *
       []
-<<<<<<< HEAD
-  not. > @
-    lt.
-      insert
-      0
-=======
   assert-that > @
     try
       []
@@ -230,7 +225,6 @@
         e > @
       nop
     $.string-starts-with "Rust insert failed"
->>>>>>> 7c8c223a
 
 [] > rust-copy-not-fails
   123 > a
@@ -317,7 +311,6 @@
     """
     *
       []
-<<<<<<< HEAD
   try > res
     []
       err > @
@@ -332,17 +325,6 @@
       eq.
         res
         "'Custom error'"
-=======
-  assert-that > @
-    try
-      []
-        err > @
-      [e]
-        e > @
-      nop
-    $.all-of
-      $.string-starts-with "Rust insert failed "
->>>>>>> 7c8c223a
 
 [] > rust-put-to-copy
   QQ.rust > data
@@ -365,11 +347,7 @@
       []
   eq. > @
     data
-<<<<<<< HEAD
     00-1A-EE
-=======
-    $.equal-to
-      00-1A-EE
 
 [] > rust-bind-to-copy
   [content] > book
@@ -396,5 +374,4 @@
   assert-that > @
     applied.content
     $.equal-to
-      "qwerty"
->>>>>>> 7c8c223a
+      "qwerty"