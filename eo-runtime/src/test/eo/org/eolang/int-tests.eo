# The MIT License (MIT)
#
# Copyright (c) 2016-2022 Yegor Bugayenko
#
# Permission is hereby granted, free of charge, to any person obtaining a copy
# of this software and associated documentation files (the "Software"), to deal
# in the Software without restriction, including without limitation the rights
# to use, copy, modify, merge, publish, distribute, sublicense, and/or sell
# copies of the Software, and to permit persons to whom the Software is
# furnished to do so, subject to the following conditions:
#
# The above copyright notice and this permission notice shall be included
# in all copies or substantial portions of the Software.
#
# THE SOFTWARE IS PROVIDED "AS IS", WITHOUT WARRANTY OF ANY KIND, EXPRESS OR
# IMPLIED, INCLUDING BUT NOT LIMITED TO THE WARRANTIES OF MERCHANTABILITY,
# FITNESS FOR A PARTICULAR PURPOSE AND NON-INFRINGEMENT. IN NO EVENT SHALL THE
# AUTHORS OR COPYRIGHT HOLDERS BE LIABLE FOR ANY CLAIM, DAMAGES OR OTHER
# LIABILITY, WHETHER IN AN ACTION OF CONTRACT, TORT OR OTHERWISE, ARISING FROM,
# OUT OF OR IN CONNECTION WITH THE SOFTWARE OR THE USE OR OTHER DEALINGS IN THE
# SOFTWARE.

+package org.eolang
+home https://github.com/objectionary/eo
+alias org.eolang.io.stdout
+alias org.eolang.txt.sprintf
+alias org.eolang.hamcrest.assert-that
+junit

[] > converts-to-string
  assert-that > @
    eq.
      "42"
      42.as-string
    $.equal-to TRUE
    "converts int to string"

[] > less-true
  assert-that > @
    less.
      10
      50
    $.equal-to TRUE
    "check int.less"

[] > less-equal
  assert-that > @
    not.
      less.
        10
        10
    $.equal-to TRUE
    "check int.less.not equal"

[] > less-false
  assert-that > @
    not.
      less.
        10
        -5
    $.equal-to TRUE
    "check int.less.not less"

[] > greater-true
  assert-that > @
    greater.
      -200
      -1000
    $.equal-to TRUE
    "check int.greater"

[] > greater-false
  assert-that > @
    not.
      greater.
        0
        100
    $.equal-to TRUE
    "check int.greater.not"

[] > greater-equal
  assert-that > @
    not.
      greater.
        0
        0
    $.equal-to TRUE
    "check int.greater.not zero"

[] > leq-true
  assert-that > @
    leq.
      -200
      -100
    $.equal-to TRUE
    "check int.leq"

[] > leq-equal
  assert-that > @
    leq.
      50
      50
    $.equal-to TRUE
    "check int.leq equal"

[] > leq-false
  assert-that > @
    not.
      leq.
        0
        -10
    $.equal-to TRUE
    "check int.leq.not"

[] > geq-true
  assert-that > @
    geq.
      -1000
      -1100
    $.equal-to TRUE
    "check int.geq negative int"

[] > geq-equal
  assert-that > @
    geq.
      113
      113
    $.equal-to TRUE
    "check int.geq positive int"

[] > geq-false
  assert-that > @
    not.
      geq.
        0
        10
    $.equal-to TRUE
    "check int.geq.not"

[] > eq-true
  assert-that > @
    eq.
      123
      123
    $.equal-to TRUE
    "check int.eq"

[] > eq-false
  assert-that > @
    not.
      eq.
        123
        42
    $.equal-to TRUE
    "check int.eq.not"

[] > compares-two-different-types
  assert-that > @
    not.
      eq.
        42
        "Hello!"
    $.equal-to TRUE
    "check int.eq.not string"

[] > neq-true
  assert-that > @
    neq.
      123
      125
    $.equal-to TRUE
    "check int.neq"

[] > neq-false
  assert-that > @
    not.
      neq.
        -133
        -133
    $.equal-to TRUE
    "check int.neq.not negative"

[] > calculates-fibonacci-number-with-recursion
  eq. > @
    3
    fibo 4
  [n] > fibo
    if. > @
      n.less 3
      1
      add.
        fibo (n.sub 1)
        fibo (n.sub 2)

[] > calculates-fibonacci-number-with-tail
  assert-that > @
    fibonacci 4
    $.equal-to 3
    "calculates fibonacci number with tail "
  [n] > fibonacci
    if. > @
      n.less 3
      small n
      rec n 1 1
    [n] > small
      if. > @
        n.eq 2
        1
        n
    [n minus1 minus2] > rec
      if. > @
        n.eq 3
        minus1.add minus2
        rec (n.sub 1) (minus1.add minus2) minus1

# Checks that division by zero returns an error object
[] > zero-division
  assert-that > @
    (2.div 0).msg
    $.equal-to
      "Division by zero is undefined"

# Checks mathematical equality
# A = ((A div B) * B) + (A mod B)
[] > div-mod-compatibility
  -13 > dividend
  5 > divisor
  dividend.mod divisor > remainder
  dividend.div divisor > quotient
  assert-that > @
    add.
      remainder
      mul.
        divisor
        quotient
    $.equal-to
      dividend

# Checks Euclid's division lemma
# A = B * Q + R
# and 0 <= R <= |B|
[] > euclids-mod-lemma
  * -201 -201 201 201 > dividends
  * -25 25 -25 25 > divisors
  [x y] > remainder
    x.mod y > @
  [x y] > quotient
    x.div y > @
  [dividend divisor] > euclids-lemma
    eq. > @
      dividend
      add.
        divisor.mul
          quotient dividend divisor
        remainder dividend divisor
  reducei. > @
    dividends
    TRUE
    [a i el]
      and. > @
        euclids-lemma
          el
          divisors.get i
        a

# Checks modulo: dividend < divisor
[] > mod-dividend-less-than-divisor
  assert-that > @
    -1.mod 5
    $.equal-to -1

# Checks modulo by 1
[] > mod-dividend-by-one
  assert-that > @
    133.mod 1
    $.equal-to 0

# Checks that division by one returns the dividend
[] > division-by-one
  -235 > dividend
  assert-that > @
    dividend.div 1
    $.equal-to
      dividend

# Checks that div works properly with dividends greater than zero
[] > div-for-dividend-greater-than-zero
  assert-that > @
    256.div 16
    $.equal-to 16

# Checks div with remainder
[] > div-with-remainder
  assert-that > @
    13.div -5
    $.equal-to -2

# Checks that int.as-float works properly
[] > as-float-works
  assert-that > @
    17.neg.as-float
    $.equal-to -17.0

[] > abs-positive
  assert-that > @
    3.abs
    $.equal-to 3

[] > abs-negative
  assert-that > @
    -3.abs
    $.equal-to 3

[] > abs-zero
  assert-that > @
    0.abs
    $.equal-to 0

[] > to-bytes-and-backwards
  assert-that > @
    as-int.
      as-bytes.
        42
    $.equal-to 42

[] > as-bytes-equals-to-int
  assert-that > @
    42
    $.equal-to
      42.as-bytes

[] > as-bytes-equals-to-int-backwards
  assert-that > @
    42.as-bytes
    $.equal-to 42

[] > xor-3-6
  assert-that > @
    3.xor 6
    $.equal-to 5

[] > left-1-2
  assert-that > @
    1.left 2
    $.equal-to 4

[] > right-8-2
  assert-that > @
    8.right 2
    $.equal-to 2

[] > as-hash-equals-to-similar-values
  assert-that > @
    42.as-hash
    $.equal-to
      42.as-hash

# We can have collisions, so in this test just check if values not similar
[] > as-hash-have-different-hashes
  seq > @
    stdout
      sprintf
        "%d %d %d\n"
        41.as-hash
        42.as-hash
        43.as-hash
    TRUE

[] > as-hash-not-equal
  assert-that > @
    41.as-hash
    $.not
      $.equal-to
        42.as-hash

[] > or-1-2
  assert-that > @
    1.or 2
    $.equal-to 3

[] > and-3-6
  assert-that > @
    3.and 6
<<<<<<< HEAD
    2

[] > pow-test
  assert-that > @
    2.pow 4
    $.equal-to 16

[] > power-is-zero
  assert-that > @
    2.pow 0
    $.equal-to 1

[] > power-is-negative-zero
  assert-that > @
    2.pow -0
    $.equal-to 1

[] > power-is-negative
  assert-that > @
    984782.pow -12341
    $.equal-to 0

[] > power-of-two
  assert-that > @
    3.pow 2
    $.equal-to 9

[] > power-of-big-number
  assert-that > @
    999999999.pow 5
    $.equal-to 9223372036854775807

[] > power-of-zero
  assert-that > @
    0.pow 145
    $.equal-to 0

[] > negative-power-of-zero
  assert-that > @
    (0.pow -567).msg
    $.equal-to "0 cannot be raised to a negative power"
=======
    $.equal-to 2

[] > mod-1-2
  assert-that > @
    1.mod 2
    $.equal-to 1

[] > mod-0-5
  assert-that > @
    0.mod 5
    $.equal-to 0

[] > mod-0-15-neg
  assert-that > @
    0.mod -15
    $.equal-to 0

[] > mod-1-neg-7
  assert-that > @
    -1.mod 7
    $.equal-to -1

[] > mod-16-200-neg
  assert-that > @
    16.mod -200
    $.equal-to 16
>>>>>>> eb3d2bdf
<|MERGE_RESOLUTION|>--- conflicted
+++ resolved
@@ -381,8 +381,32 @@
 [] > and-3-6
   assert-that > @
     3.and 6
-<<<<<<< HEAD
-    2
+    $.equal-to 2
+
+[] > mod-1-2
+  assert-that > @
+    1.mod 2
+    $.equal-to 1
+
+[] > mod-0-5
+  assert-that > @
+    0.mod 5
+    $.equal-to 0
+
+[] > mod-0-15-neg
+  assert-that > @
+    0.mod -15
+    $.equal-to 0
+
+[] > mod-1-neg-7
+  assert-that > @
+    -1.mod 7
+    $.equal-to -1
+
+[] > mod-16-200-neg
+  assert-that > @
+    16.mod -200
+    $.equal-to 16
 
 [] > pow-test
   assert-that > @
@@ -422,32 +446,4 @@
 [] > negative-power-of-zero
   assert-that > @
     (0.pow -567).msg
-    $.equal-to "0 cannot be raised to a negative power"
-=======
-    $.equal-to 2
-
-[] > mod-1-2
-  assert-that > @
-    1.mod 2
-    $.equal-to 1
-
-[] > mod-0-5
-  assert-that > @
-    0.mod 5
-    $.equal-to 0
-
-[] > mod-0-15-neg
-  assert-that > @
-    0.mod -15
-    $.equal-to 0
-
-[] > mod-1-neg-7
-  assert-that > @
-    -1.mod 7
-    $.equal-to -1
-
-[] > mod-16-200-neg
-  assert-that > @
-    16.mod -200
-    $.equal-to 16
->>>>>>> eb3d2bdf
+    $.equal-to "0 cannot be raised to a negative power"