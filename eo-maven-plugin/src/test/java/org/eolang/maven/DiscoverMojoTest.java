--- conflicted
+++ resolved
@@ -142,12 +142,9 @@
     void doesNotDiscoverWithVersions(@TempDir final Path tmp) throws IOException {
         final FakeMaven maven = new FakeMaven(tmp)
             .with("withVersions", false)
-<<<<<<< HEAD
+            .with("commitHashes", new CommitHashesMap.Fake())
             .with("failOnError", false)
-            .with("commitHashes", new ChsAsMap.Fake())
-=======
             .with("commitHashes", new CommitHashesMap.Fake())
->>>>>>> 9a989bab
             .withProgram(
                 "+alias org.eolang.txt.sprintf\n",
                 "[] > main",
