/*
 * The MIT License (MIT)
 *
 * Copyright (c) 2016-2023 Objectionary.com
 *
 * Permission is hereby granted, free of charge, to any person obtaining a copy
 * of this software and associated documentation files (the "Software"), to deal
 * in the Software without restriction, including without limitation the rights
 * to use, copy, modify, merge, publish, distribute, sublicense, and/or sell
 * copies of the Software, and to permit persons to whom the Software is
 * furnished to do so, subject to the following conditions:
 *
 * The above copyright notice and this permission notice shall be included
 * in all copies or substantial portions of the Software.
 *
 * THE SOFTWARE IS PROVIDED "AS IS", WITHOUT WARRANTY OF ANY KIND, EXPRESS OR
 * IMPLIED, INCLUDING BUT NOT LIMITED TO THE WARRANTIES OF MERCHANTABILITY,
 * FITNESS FOR A PARTICULAR PURPOSE AND NON-INFRINGEMENT. IN NO EVENT SHALL THE
 * AUTHORS OR COPYRIGHT HOLDERS BE LIABLE FOR ANY CLAIM, DAMAGES OR OTHER
 * LIABILITY, WHETHER IN AN ACTION OF CONTRACT, TORT OR OTHERWISE, ARISING FROM,
 * OUT OF OR IN CONNECTION WITH THE SOFTWARE OR THE USE OR OTHER DEALINGS IN THE
 * SOFTWARE.
 */
package org.eolang.maven;

import com.google.common.io.CharStreams;
import com.jcabi.log.Logger;
<<<<<<< HEAD
import com.jcabi.xml.XML;
import com.jcabi.xml.XMLDocument;
import com.yegor256.xsline.Shift;
import com.yegor256.xsline.TrBulk;
import com.yegor256.xsline.TrClasspath;
import com.yegor256.xsline.Train;
import com.yegor256.xsline.Xsline;
=======
>>>>>>> e80308d5
import java.io.File;
import java.io.IOException;
import java.io.InputStreamReader;
import java.nio.file.Path;
import java.nio.file.Paths;
import org.apache.commons.codec.Charsets;
import org.apache.maven.plugins.annotations.LifecyclePhase;
import org.apache.maven.plugins.annotations.Mojo;
import org.apache.maven.plugins.annotations.Parameter;
import org.apache.maven.plugins.annotations.ResolutionScope;
<<<<<<< HEAD
import org.eolang.maven.rust_project.Project;
import org.eolang.maven.tojos.ForeignTojo;
import org.eolang.maven.util.Home;
import org.eolang.parser.ParsingTrain;
=======
import org.eolang.maven.rust_project.BuildFailureException;
>>>>>>> e80308d5

/**
 * Compile binaries.
 *
 * @checkstyle ClassDataAbstractionCouplingCheck (500 lines)
 * @since 0.1
 */
@Mojo(
    name = "binarize",
    defaultPhase = LifecyclePhase.PROCESS_SOURCES,
    threadSafe = true,
    requiresDependencyResolution = ResolutionScope.COMPILE
)
@SuppressWarnings("PMD.LongVariable")
public final class BinarizeMojo extends SafeMojo {

    /**
     * The directory where to binarize to.
     */
    public static final Path DIR = Paths.get("binarize");

    /**
     * Target directory.
     * @checkstyle MemberNameCheck (7 lines)
     */
    @Parameter(
        required = true,
        defaultValue = "${project.build.directory}/eo-binaries"
    )
    @SuppressWarnings("PMD.UnusedPrivateField")
    private File generatedDir;

    @Override
    public void exec() throws IOException {
<<<<<<< HEAD
        final Collection<ForeignTojo> sources = this.tojos.scoped(this.scope);
        final Project project = new Project(targetDir.toPath().resolve("Lib"));
        for (final ForeignTojo tojo : sources) {
            final Path file = tojo.xmirSecond();
            final XML input = new XMLDocument(file);
            final List<XML> nodes = this.addRust(input).nodes("/program/rusts/rust");
            for (final XML node: nodes) {
                final String filename = String.format(
                    "%s%s",
                    name(node.xpath("@loc").get(0)),
                    ".rs"
                );
                final Path target = BinarizeMojo.DIR
                    .resolve(BinarizeMojo.CODES)
                    .resolve(filename);
                new Home(this.targetDir.toPath()).save(
                    unhex(node.xpath("@code").get(0)),
                    target
                );
                Logger.info(
                    this,
                    "Binarized %s from %s",
                    filename,
                    input.xpath("/program/@name").get(0)
                );
                project.add(
                    name(node.xpath("@loc").get(0)),
                    unhex(node.xpath("@code").get(0)),
                    node.xpath("./dependencies/dependency/@name")
                        .stream()
                        .map(BinarizeMojo::unhex)
                        .collect(Collectors.toList())
                );
            }
        }
        project.build();
    }

    /**
     * Creates a "rust" section in xml file and returns the resulting XML.
     * @param input The .xmir file
     * @return The content of rust section
     * @throws IOException If any issues with I/O
     */
    private XML addRust(
        final XML input
    ) {
        final String name = input.xpath("/program/@name").get(0);
        final Place place = new Place(name);
        final Train<Shift> trn = new SpyTrain(
            BinarizeMojo.TRAIN,
            place.make(this.targetDir.toPath().resolve(BinarizeMojo.DIR), "")
        );
        return new Xsline(trn).pass(input);
    }

    /**
     * Makes a text from Hexed text.
     * @param txt Hexed chars separated by backspace.
     * @return Normal text.
     */
    private static String unhex(final String txt) {
        final StringBuilder hex = new StringBuilder(txt.length());
        for (final char chr : txt.toCharArray()) {
            if (chr == ' ') {
                continue;
            }
            hex.append(chr);
        }
        final String result;
=======
        new Moja<>(BinarizeParseMojo.class).copy(this).execute();
        final Path dest = targetDir.toPath().resolve("Lib");
        final ProcessBuilder builder = new ProcessBuilder("cargo", "build")
            .directory(dest.toFile());
        Logger.info(this, "Building rust project..");
        final Process building = builder.start();
>>>>>>> e80308d5
        try {
            building.waitFor();
        } catch (final InterruptedException exception) {
            throw new BuildFailureException(
                String.format(
                    "Interrupted while building %s",
                    dest.toAbsolutePath()
                ),
                exception
            );
        }
        if (building.exitValue() != 0) {
            Logger.error(this, "There was an error in compilation");
            Logger.error(
                this,
                CharStreams.toString(
                    new InputStreamReader(
                        building.getErrorStream(),
                        Charsets.UTF_8
                    )
                )
            );
            throw new BuildFailureException(
                String.format(
                    "Failed to build cargo project with dest = %s",
                    dest.toAbsolutePath()
                )
            );
        }
    }

}<|MERGE_RESOLUTION|>--- conflicted
+++ resolved
@@ -25,16 +25,6 @@
 
 import com.google.common.io.CharStreams;
 import com.jcabi.log.Logger;
-<<<<<<< HEAD
-import com.jcabi.xml.XML;
-import com.jcabi.xml.XMLDocument;
-import com.yegor256.xsline.Shift;
-import com.yegor256.xsline.TrBulk;
-import com.yegor256.xsline.TrClasspath;
-import com.yegor256.xsline.Train;
-import com.yegor256.xsline.Xsline;
-=======
->>>>>>> e80308d5
 import java.io.File;
 import java.io.IOException;
 import java.io.InputStreamReader;
@@ -45,14 +35,7 @@
 import org.apache.maven.plugins.annotations.Mojo;
 import org.apache.maven.plugins.annotations.Parameter;
 import org.apache.maven.plugins.annotations.ResolutionScope;
-<<<<<<< HEAD
-import org.eolang.maven.rust_project.Project;
-import org.eolang.maven.tojos.ForeignTojo;
-import org.eolang.maven.util.Home;
-import org.eolang.parser.ParsingTrain;
-=======
 import org.eolang.maven.rust_project.BuildFailureException;
->>>>>>> e80308d5
 
 /**
  * Compile binaries.
@@ -87,85 +70,12 @@
 
     @Override
     public void exec() throws IOException {
-<<<<<<< HEAD
-        final Collection<ForeignTojo> sources = this.tojos.scoped(this.scope);
-        final Project project = new Project(targetDir.toPath().resolve("Lib"));
-        for (final ForeignTojo tojo : sources) {
-            final Path file = tojo.xmirSecond();
-            final XML input = new XMLDocument(file);
-            final List<XML> nodes = this.addRust(input).nodes("/program/rusts/rust");
-            for (final XML node: nodes) {
-                final String filename = String.format(
-                    "%s%s",
-                    name(node.xpath("@loc").get(0)),
-                    ".rs"
-                );
-                final Path target = BinarizeMojo.DIR
-                    .resolve(BinarizeMojo.CODES)
-                    .resolve(filename);
-                new Home(this.targetDir.toPath()).save(
-                    unhex(node.xpath("@code").get(0)),
-                    target
-                );
-                Logger.info(
-                    this,
-                    "Binarized %s from %s",
-                    filename,
-                    input.xpath("/program/@name").get(0)
-                );
-                project.add(
-                    name(node.xpath("@loc").get(0)),
-                    unhex(node.xpath("@code").get(0)),
-                    node.xpath("./dependencies/dependency/@name")
-                        .stream()
-                        .map(BinarizeMojo::unhex)
-                        .collect(Collectors.toList())
-                );
-            }
-        }
-        project.build();
-    }
-
-    /**
-     * Creates a "rust" section in xml file and returns the resulting XML.
-     * @param input The .xmir file
-     * @return The content of rust section
-     * @throws IOException If any issues with I/O
-     */
-    private XML addRust(
-        final XML input
-    ) {
-        final String name = input.xpath("/program/@name").get(0);
-        final Place place = new Place(name);
-        final Train<Shift> trn = new SpyTrain(
-            BinarizeMojo.TRAIN,
-            place.make(this.targetDir.toPath().resolve(BinarizeMojo.DIR), "")
-        );
-        return new Xsline(trn).pass(input);
-    }
-
-    /**
-     * Makes a text from Hexed text.
-     * @param txt Hexed chars separated by backspace.
-     * @return Normal text.
-     */
-    private static String unhex(final String txt) {
-        final StringBuilder hex = new StringBuilder(txt.length());
-        for (final char chr : txt.toCharArray()) {
-            if (chr == ' ') {
-                continue;
-            }
-            hex.append(chr);
-        }
-        final String result;
-=======
         new Moja<>(BinarizeParseMojo.class).copy(this).execute();
         final Path dest = targetDir.toPath().resolve("Lib");
         final ProcessBuilder builder = new ProcessBuilder("cargo", "build")
             .directory(dest.toFile());
         Logger.info(this, "Building rust project..");
         final Process building = builder.start();
->>>>>>> e80308d5
         try {
             building.waitFor();
         } catch (final InterruptedException exception) {
