--- conflicted
+++ resolved
@@ -89,13 +89,8 @@
         final Path cache = temp.resolve(".cache");
         synchronized (BinarizeMojoTest.class) {
             maven = new FakeMaven(temp)
-<<<<<<< HEAD
-                .with("cache", temp.resolve(".cache"))
-                .withProgram(BinarizeMojoTest.SRC.resolve("simple-rust.eo"));
-=======
-                .with("cache", cache)
-                .withProgram(Paths.get("src/test/resources/org/eolang/maven/simple-rust.eo"));
->>>>>>> 8174a668
+                .withProgram(BinarizeMojoTest.SRC.resolve("simple-rust.eo"))
+                .with("cache", cache);
         }
         final Map<String, Path> res = maven
             .execute(new FakeMaven.Binarize())
