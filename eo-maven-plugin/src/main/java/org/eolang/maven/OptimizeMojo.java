--- conflicted
+++ resolved
@@ -158,14 +158,10 @@
      * @param common Optimization.
      * @return Optimization task.
      */
-<<<<<<< HEAD
     private Supplier<Integer> toOptimizationTask(
-        final SynchronizedTojo tojo,
+        final Tojo tojo,
         final Optimization common
     ) {
-=======
-    private Supplier<Integer> toOptimizationTask(final Tojo tojo) {
->>>>>>> 069f452c
         final Path src = Paths.get(tojo.get(AssembleMojo.ATTR_XMIR));
         Logger.info(
             this, "Adding optimization task for %s",
