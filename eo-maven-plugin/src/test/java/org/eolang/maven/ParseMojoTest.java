--- conflicted
+++ resolved
@@ -49,13 +49,8 @@
     void testSimpleParsing(@TempDir final Path temp) throws Exception {
         final FakeMaven maven = new FakeMaven(temp);
         MatcherAssert.assertThat(
-<<<<<<< HEAD
-            maven.withProgram("+package f", "[args] > main", "  (stdout \"Hello!\").print")
+            maven.withHelloWorld()
                 .execute(new FakeMaven.Parse())
-=======
-            maven.withHelloWorld()
-                .execute(ParseMojo.class)
->>>>>>> 1abd3725
                 .result(),
             Matchers.hasKey(
                 String.format("target/%s/foo/x/main.%s", ParseMojo.DIR, TranspileMojo.EXT)
