/*
 * The MIT License (MIT)
 *
 * Copyright (c) 2016-2022 Objectionary.com
 *
 * Permission is hereby granted, free of charge, to any person obtaining a copy
 * of this software and associated documentation files (the "Software"), to deal
 * in the Software without restriction, including without limitation the rights
 * to use, copy, modify, merge, publish, distribute, sublicense, and/or sell
 * copies of the Software, and to permit persons to whom the Software is
 * furnished to do so, subject to the following conditions:
 *
 * The above copyright notice and this permission notice shall be included
 * in all copies or substantial portions of the Software.
 *
 * THE SOFTWARE IS PROVIDED "AS IS", WITHOUT WARRANTY OF ANY KIND, EXPRESS OR
 * IMPLIED, INCLUDING BUT NOT LIMITED TO THE WARRANTIES OF MERCHANTABILITY,
 * FITNESS FOR A PARTICULAR PURPOSE AND NON-INFRINGEMENT. IN NO EVENT SHALL THE
 * AUTHORS OR COPYRIGHT HOLDERS BE LIABLE FOR ANY CLAIM, DAMAGES OR OTHER
 * LIABILITY, WHETHER IN AN ACTION OF CONTRACT, TORT OR OTHERWISE, ARISING FROM,
 * OUT OF OR IN CONNECTION WITH THE SOFTWARE OR THE USE OR OTHER DEALINGS IN THE
 * SOFTWARE.
 */
package org.eolang.maven;

import com.jcabi.log.Logger;
import com.yegor256.tojos.Tojo;
import com.yegor256.tojos.Tojos;
import java.io.IOException;
import java.net.InetAddress;
import java.nio.file.Path;
import java.nio.file.Paths;
import java.util.Collection;
import org.apache.maven.plugins.annotations.LifecyclePhase;
import org.apache.maven.plugins.annotations.Mojo;
import org.apache.maven.plugins.annotations.Parameter;

/**
 * Pull EO XML files from Objectionary and parse them into XML.
 *
 * @since 0.1
 */
@Mojo(
    name = "pull",
    defaultPhase = LifecyclePhase.PROCESS_SOURCES,
    threadSafe = true
)
public final class PullMojo extends SafeMojo {

    /**
     * The directory where to process to.
     */
    public static final String DIR = "04-pull";

    /**
     * The Git hash to pull objects from, in objectionary.
     *
     * @todo #1174:90min The wrong naming. It isn't a `hash` - it's a `tag`.
     *   We have to rename that property. Also it's important to check if we don't break something
     *   by such a renaming.
     * @since 0.21.0
     */
    @SuppressWarnings("PMD.ImmutableField")
    @Parameter(property = "eo.hash", required = true, defaultValue = "master")
    private String hash = "master";

    /**
     * Pull again even if the .eo file is already present?
     *
     * @checkstyle MemberNameCheck (7 lines)
     * @since 0.10.0
     */
    @Parameter(property = "eo.overWrite", required = true, defaultValue = "false")
    private boolean overWrite;

    /**
     * Target directory.
     *
     * @checkstyle MemberNameCheck (7 lines)
     */
    @Parameter(property = "eo.home")
    @SuppressWarnings("PMD.ImmutableField")
    private Path outputPath = Paths.get(System.getProperty("user.home")).resolve(".eo");

    /**
     * Read hashes from local file.
     *
     * @checkstyle MemberNameCheck (7 lines)
     */
    @Parameter(property = "offlineHashFile")
    private Path offlineHashFile;

    /**
     * Return hash by pattern.
     * -DofflineHash=0.*.*:abc2sd3
     * -DofflineHash=0.2.7:abc2sd3,0.2.8:s4se2fe
     *
     * @checkstyle MemberNameCheck (7 lines)
     */
    @Parameter(property = "offlineHash")
    private String offlineHash;

    /**
     * The objectionary.
     */
    @SuppressWarnings("PMD.ImmutableField")
    private Objectionary objectionary;

    @Override
    public void exec() throws IOException {
        final Collection<Tojo> tojos = this.scopedTojos().select(
            row -> !row.exists(AssembleMojo.ATTR_EO)
                && !row.exists(AssembleMojo.ATTR_XMIR)
        );
        final CommitHash tag;
        if (this.offlineHashFile == null && this.offlineHash == null) {
            tag = new ChRemote(this.hash);
        } else if (this.offlineHash == null) {
            tag = new ChText(this.offlineHashFile, this.hash);
        } else {
            tag = new ChPattern(this.offlineHash, this.hash);
        }
        if (this.objectionary == null) {
            this.objectionary = new OyFallbackSwap(
                new OyHome(
                    new ChNarrow(tag),
                    this.outputPath
                ),
                new OyCaching(
                    new ChNarrow(tag),
                    this.outputPath,
                    PullMojo.remote(tag)
                ),
                this.forceUpdate()
            );
        }
        if (!tojos.isEmpty()) {
            for (final Tojo tojo : tojos) {
                tojo.set(
                    AssembleMojo.ATTR_EO,
                    this.pull(tojo.get(Tojos.KEY)).toAbsolutePath().toString()
                );
                tojo.set(
                    AssembleMojo.ATTR_HASH,
                    new ChNarrow(tag).value()
                );
            }
            Logger.info(
                this, "%d program(s) pulled from %s",
                tojos.size(), this.objectionary
            );
        }
    }

    /**
     * Create remote repo.
     *
     * @param hash Full Git hash
     * @return Objectionary
     */
    private static Objectionary remote(final CommitHash hash) {
        Objectionary obj;
        try {
            InetAddress.getByName("home.objectionary.com").isReachable(1000);
            obj = new OyRemote(hash);
        } catch (final IOException ex) {
            obj = new OyEmpty();
        }
        return obj;
    }

    /**
     * Is force update option enabled.
     *
     * @return True if option enabled and false otherwise
     */
    private boolean forceUpdate() {
        return this.session.getRequest().isUpdateSnapshots();
    }

    /**
     * Pull one object.
     *
     * @param name Name of the object, e.g. "org.eolang.io.stdout"
     * @return The path of .eo file
     * @throws IOException If fails
     */
    private Path pull(final String name) throws IOException {
        final Path dir = this.targetDir.toPath().resolve(PullMojo.DIR);
        final Path src = new Place(name).make(
            dir, "eo"
        );
        if (src.toFile().exists() && !this.overWrite) {
            Logger.debug(
                this, "The object '%s' already pulled to %s (and 'overWrite' is false)",
<<<<<<< HEAD
                name, src
=======
                name, new Rel(src)
>>>>>>> 36fd9204
            );
        } else {
            new Home(dir).save(
                this.objectionary.get(name),
                dir.relativize(src)
            );
            Logger.debug(
                this, "The sources of the object '%s' pulled to %s",
<<<<<<< HEAD
                name, src
=======
                name, new Rel(src)
>>>>>>> 36fd9204
            );
        }
        return src;
    }
}<|MERGE_RESOLUTION|>--- conflicted
+++ resolved
@@ -193,11 +193,7 @@
         if (src.toFile().exists() && !this.overWrite) {
             Logger.debug(
                 this, "The object '%s' already pulled to %s (and 'overWrite' is false)",
-<<<<<<< HEAD
-                name, src
-=======
                 name, new Rel(src)
->>>>>>> 36fd9204
             );
         } else {
             new Home(dir).save(
@@ -206,11 +202,7 @@
             );
             Logger.debug(
                 this, "The sources of the object '%s' pulled to %s",
-<<<<<<< HEAD
-                name, src
-=======
                 name, new Rel(src)
->>>>>>> 36fd9204
             );
         }
         return src;
