--- conflicted
+++ resolved
@@ -129,11 +129,7 @@
         );
         final CommitHash hash = new ChResolve(
             this.offlineHashFile, this.offlineHash, this.tag
-<<<<<<< HEAD
-        ).getCommitHash();
-=======
         );
->>>>>>> ece321e2
         if (this.objectionary == null) {
             this.objectionary = new OyFallbackSwap(
                 new OyHome(
@@ -148,23 +144,17 @@
                 this.forceUpdate()
             );
         }
-        for (final Tojo tojo : tojos) {
-            tojo.set(
-                AssembleMojo.ATTR_EO,
-                this.pull(tojo.get(Tojos.KEY)).toAbsolutePath().toString()
-            );
-            tojo.set(
-                AssembleMojo.ATTR_HASH,
-                new ChNarrow(hash).value()
-            );
-        }
-        if (tojos.isEmpty()) {
-            if (this.scopedTojos().select(row -> true).isEmpty()) {
-                Logger.warn(this, "Nothing to pull, since there are no foreign programs");
-            } else {
-                Logger.info(this, "Nothing to pull, all programs pulled already");
+        if (!tojos.isEmpty()) {
+            for (final Tojo tojo : tojos) {
+                tojo.set(
+                    AssembleMojo.ATTR_EO,
+                    this.pull(tojo.get(Tojos.KEY)).toAbsolutePath().toString()
+                );
+                tojo.set(
+                    AssembleMojo.ATTR_HASH,
+                    new ChNarrow(hash).value()
+                );
             }
-        } else {
             Logger.info(
                 this, "%d program(s) pulled from %s",
                 tojos.size(), this.objectionary
