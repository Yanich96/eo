/*
 * The MIT License (MIT)
 *
 * Copyright (c) 2016-2022 Yegor Bugayenko
 *
 * Permission is hereby granted, free of charge, to any person obtaining a copy
 * of this software and associated documentation files (the "Software"), to deal
 * in the Software without restriction, including without limitation the rights
 * to use, copy, modify, merge, publish, distribute, sublicense, and/or sell
 * copies of the Software, and to permit persons to whom the Software is
 * furnished to do so, subject to the following conditions:
 *
 * The above copyright notice and this permission notice shall be included
 * in all copies or substantial portions of the Software.
 *
 * THE SOFTWARE IS PROVIDED "AS IS", WITHOUT WARRANTY OF ANY KIND, EXPRESS OR
 * IMPLIED, INCLUDING BUT NOT LIMITED TO THE WARRANTIES OF MERCHANTABILITY,
 * FITNESS FOR A PARTICULAR PURPOSE AND NON-INFRINGEMENT. IN NO EVENT SHALL THE
 * AUTHORS OR COPYRIGHT HOLDERS BE LIABLE FOR ANY CLAIM, DAMAGES OR OTHER
 * LIABILITY, WHETHER IN AN ACTION OF CONTRACT, TORT OR OTHERWISE, ARISING FROM,
 * OUT OF OR IN CONNECTION WITH THE SOFTWARE OR THE USE OR OTHER DEALINGS IN THE
 * SOFTWARE.
 */

package EOorg.EOeolang;

import org.eolang.AtComposite;
import org.eolang.AtVararg;
import org.eolang.ExprReduce;
import org.eolang.PhDefault;
import org.eolang.Phi;
import org.eolang.XmirObject;

/**
 * MUL.
 *
 * @since 1.0
 */
@XmirObject(oname = "float.times")
public class EOfloat$EOtimes extends PhDefault {

    /**
     * Ctor.
     * @param sigma Sigma
     */
    public EOfloat$EOtimes(final Phi sigma) {
        super(sigma);
<<<<<<< HEAD
        this.add("x", new AtVararg());
        this.add("φ", new AtComposite(
            this,
            new ExprReduce<>(
                "float.times",
                "x",
                Double.class,
                (acc, x) -> acc * x
            )
        ));
=======
        this.add("x", new AtFree());
        this.add(
            "φ",
            new AtComposite(
                this,
                rho -> new Data.ToPhi(
                    new Param(rho).strong(Double.class)
                    * new Param(rho, "x").strong(Double.class)
                )
            )
        );
>>>>>>> 587c476e
    }

}<|MERGE_RESOLUTION|>--- conflicted
+++ resolved
@@ -45,30 +45,19 @@
      */
     public EOfloat$EOtimes(final Phi sigma) {
         super(sigma);
-<<<<<<< HEAD
         this.add("x", new AtVararg());
-        this.add("φ", new AtComposite(
-            this,
-            new ExprReduce<>(
-                "float.times",
-                "x",
-                Double.class,
-                (acc, x) -> acc * x
-            )
-        ));
-=======
-        this.add("x", new AtFree());
         this.add(
             "φ",
             new AtComposite(
                 this,
-                rho -> new Data.ToPhi(
-                    new Param(rho).strong(Double.class)
-                    * new Param(rho, "x").strong(Double.class)
+                new ExprReduce<>(
+                    "float.times",
+                    "x",
+                    Double.class,
+                    (acc, x) -> acc * x
                 )
             )
         );
->>>>>>> 587c476e
     }
 
 }