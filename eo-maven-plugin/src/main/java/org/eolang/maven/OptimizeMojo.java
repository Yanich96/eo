/*
 * The MIT License (MIT)
 *
 * Copyright (c) 2016-2022 Objectionary.com
 *
 * Permission is hereby granted, free of charge, to any person obtaining a copy
 * of this software and associated documentation files (the "Software"), to deal
 * in the Software without restriction, including without limitation the rights
 * to use, copy, modify, merge, publish, distribute, sublicense, and/or sell
 * copies of the Software, and to permit persons to whom the Software is
 * furnished to do so, subject to the following conditions:
 *
 * The above copyright notice and this permission notice shall be included
 * in all copies or substantial portions of the Software.
 *
 * THE SOFTWARE IS PROVIDED "AS IS", WITHOUT WARRANTY OF ANY KIND, EXPRESS OR
 * IMPLIED, INCLUDING BUT NOT LIMITED TO THE WARRANTIES OF MERCHANTABILITY,
 * FITNESS FOR A PARTICULAR PURPOSE AND NON-INFRINGEMENT. IN NO EVENT SHALL THE
 * AUTHORS OR COPYRIGHT HOLDERS BE LIABLE FOR ANY CLAIM, DAMAGES OR OTHER
 * LIABILITY, WHETHER IN AN ACTION OF CONTRACT, TORT OR OTHERWISE, ARISING FROM,
 * OUT OF OR IN CONNECTION WITH THE SOFTWARE OR THE USE OR OTHER DEALINGS IN THE
 * SOFTWARE.
 */
package org.eolang.maven;

import com.jcabi.log.Logger;
import com.jcabi.xml.XML;
import com.jcabi.xml.XMLDocument;
import com.yegor256.tojos.Tojo;
import java.io.IOException;
import java.nio.file.Path;
import java.nio.file.Paths;
import java.util.Collection;
import java.util.List;
import org.apache.maven.plugins.annotations.LifecyclePhase;
import org.apache.maven.plugins.annotations.Mojo;
import org.apache.maven.plugins.annotations.Parameter;
import org.cactoos.Scalar;
import org.cactoos.experimental.Threads;
import org.cactoos.iterable.Filtered;
import org.cactoos.iterable.Mapped;
import org.cactoos.number.SumOf;
import org.eolang.maven.optimization.OptCached;
import org.eolang.maven.optimization.OptSpy;
import org.eolang.maven.optimization.OptTrain;
import org.eolang.maven.optimization.Optimization;
import org.eolang.maven.util.Home;
import org.eolang.maven.util.Rel;
import org.eolang.parser.ParsingTrain;

/**
 * Optimize XML files.
 *
 * @since 0.1
 */
@Mojo(
    name = "optimize",
    defaultPhase = LifecyclePhase.PROCESS_SOURCES,
    threadSafe = true
)
public final class OptimizeMojo extends SafeMojo {

    /**
     * The directory where to place intermediary files.
     */
    public static final String STEPS = "02-steps";

    /**
     * The directory where to transpile to.
     */
    public static final String DIR = "03-optimize";

    /**
     * Subdirectory for optimized cache.
     */
    public static final String OPTIMIZED = "optimized";

    /**
     * Track optimization steps into intermediate XML files?
     *
     * @checkstyle MemberNameCheck (7 lines)
     * @since 0.24.0
     */
    @SuppressWarnings("PMD.LongVariable")
    @Parameter(property = "eo.trackOptimizationSteps", required = true, defaultValue = "false")
    private boolean trackOptimizationSteps;

    /**
     * Whether we should fail on error.
     *
     * @checkstyle MemberNameCheck (7 lines)
     * @since 0.23.0
     */
    @SuppressWarnings("PMD.ImmutableField")
    @Parameter(
        property = "eo.failOnError",
        defaultValue = "true")
    private boolean failOnError = true;

    /**
     * Whether we should fail on warn.
     *
     * @checkstyle MemberNameCheck (10 lines)
     */
    @SuppressWarnings("PMD.ImmutableField")
    @Parameter(
        property = "eo.failOnWarning",
        required = true,
        defaultValue = "false"
    )
    private boolean failOnWarning;

    /**
     * EO cache directory.
     *
     * @checkstyle MemberNameCheck (7 lines)
     */
    @Parameter(property = "eo.cache")
    @SuppressWarnings("PMD.ImmutableField")
    private Path cache = Paths.get(System.getProperty("user.home")).resolve(".eo");

    @Override
    @SuppressWarnings("PMD.AvoidCatchingGenericException")
    public void exec() throws IOException {
        final Collection<Tojo> sources = this.scopedTojos().select(
            row -> row.exists(AssembleMojo.ATTR_XMIR)
        );
        final Optimization common = this.optimization();
<<<<<<< HEAD
        final List<Supplier<Integer>> tasks = sources.stream()
            .filter(this::isOptimizationRequired)
            .map(tojo -> this.task(tojo, common))
            .collect(Collectors.toList());
        Logger.debug(
            this,
            "Running %s parallel optimization(s)",
            tasks.size()
        );
        final long done = tasks.parallelStream().mapToInt(Supplier::get).sum();
        if (done > 0L) {
=======
        final int total = new SumOf(
            new Threads<>(
                Runtime.getRuntime().availableProcessors(),
                new Mapped<>(
                    tojo -> this.task(tojo, common),
                    new Filtered<>(
                        this::isOptimizationRequired,
                        sources
                    )
                )
            )
        ).intValue();
        if (total > 0) {
>>>>>>> 1df3475b
            Logger.info(
                this,
                "Optimized %d out of %d XMIR program(s)", total,
                sources.size()
            );
        } else {
            Logger.debug(this, "No XMIR programs out of %d optimized", sources.size());
        }
    }

    /**
     * Converts tojo to optimization task.
     *
     * @param tojo Tojo that should be optimized.
     * @param common Optimization.
     * @return Optimization task.
     */
    private Scalar<Integer> task(
        final Tojo tojo,
        final Optimization common
    ) {
        final Path src = Paths.get(tojo.get(AssembleMojo.ATTR_XMIR));
        Logger.debug(
            this, "Adding optimization task for %s",
            src
        );
        return () -> {
            final XML optimized = this.optimization(tojo, common)
                .apply(new XMLDocument(src));
            if (this.shouldPass(optimized)) {
                tojo.set(
                    AssembleMojo.ATTR_XMIR2,
                    this.make(optimized, src).toAbsolutePath().toString()
                );
            }
            return 1;
        };
    }

    /**
     * Checks if tojo was already optimized.
     *
     * @param tojo Tojo to check
     * @return True if optimization is required, false otherwise.
     */
    private boolean isOptimizationRequired(final Tojo tojo) {
        final Path src = Paths.get(tojo.get(AssembleMojo.ATTR_XMIR));
        boolean res = true;
        if (tojo.exists(AssembleMojo.ATTR_XMIR2)) {
            final Path tgt = Paths.get(tojo.get(AssembleMojo.ATTR_XMIR2));
            if (tgt.toFile().lastModified() >= src.toFile().lastModified()) {
                Logger.debug(
                    this, "Already optimized %s to %s",
                    new Rel(src), new Rel(tgt)
                );
                res = false;
            }
        }
        return res;
    }

    /**
     * Common optimization for all tojos.
     *
     * @return Optimization for all tojos.
     */
    private Optimization optimization() {
        Optimization opt;
        if (this.trackOptimizationSteps) {
            opt = new OptSpy(this.targetDir.toPath().resolve(OptimizeMojo.STEPS));
        } else {
            opt = new OptTrain();
        }
        if (this.failOnError) {
            opt = new OptTrain(opt, "/org/eolang/parser/fail-on-errors.xsl");
        }
        if (this.failOnWarning) {
            opt = new OptTrain(opt, "/org/eolang/parser/fail-on-warnings.xsl");
        }
        if (this.failOnError) {
            opt = new OptTrain(opt, "/org/eolang/parser/fail-on-critical.xsl");
        } else {
            opt = new OptTrain(opt, new ParsingTrain().empty());
        }
        return opt;
    }

    /**
     * Optimization for specific tojo.
     *
     * @param tojo Tojo
     * @param opt Optimization
     * @return Optimization for specific Tojo
     */
    private Optimization optimization(final Tojo tojo, final Optimization opt) {
        final Optimization res;
        if (tojo.exists(AssembleMojo.ATTR_HASH)) {
            res = new OptCached(
                opt,
                this.cache.resolve(OptimizeMojo.OPTIMIZED)
                    .resolve(tojo.get(AssembleMojo.ATTR_HASH))
            );
        } else {
            res = opt;
        }
        return res;
    }

    /**
     * Make path with optimized XML file after parsing.
     *
     * @param xml Optimized xml
     * @param file EO file
     * @return The file with optimized XMIR
     * @throws IOException If fails
     */
    private Path make(final XML xml, final Path file) throws IOException {
        final String name = new XMLDocument(file).xpath("/program/@name").get(0);
        final Place place = new Place(name);
        final Path dir = this.targetDir.toPath();
        final Path target = place.make(
            dir.resolve(OptimizeMojo.DIR), TranspileMojo.EXT
        );
        new Home(dir).save(
            xml.toString(),
            target
        );
        Logger.debug(
            this, "Optimized %s (program:%s) to %s",
            new Rel(file), name, new Rel(target)
        );
        return target;
    }

    /**
     * Should optimization steps pass without errors.
     *
     * @param xml Optimized xml
     * @return Should fail
     */
    private boolean shouldPass(final XML xml) {
        final List<XML> errors = xml.nodes("/program/errors/error");
        return errors.isEmpty() || this.failOnError;
    }
}<|MERGE_RESOLUTION|>--- conflicted
+++ resolved
@@ -126,19 +126,6 @@
             row -> row.exists(AssembleMojo.ATTR_XMIR)
         );
         final Optimization common = this.optimization();
-<<<<<<< HEAD
-        final List<Supplier<Integer>> tasks = sources.stream()
-            .filter(this::isOptimizationRequired)
-            .map(tojo -> this.task(tojo, common))
-            .collect(Collectors.toList());
-        Logger.debug(
-            this,
-            "Running %s parallel optimization(s)",
-            tasks.size()
-        );
-        final long done = tasks.parallelStream().mapToInt(Supplier::get).sum();
-        if (done > 0L) {
-=======
         final int total = new SumOf(
             new Threads<>(
                 Runtime.getRuntime().availableProcessors(),
@@ -152,7 +139,6 @@
             )
         ).intValue();
         if (total > 0) {
->>>>>>> 1df3475b
             Logger.info(
                 this,
                 "Optimized %d out of %d XMIR program(s)", total,
