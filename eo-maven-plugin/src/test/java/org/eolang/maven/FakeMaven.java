/*
 * The MIT License (MIT)
 *
 * Copyright (c) 2016-2023 Objectionary.com
 *
 * Permission is hereby granted, free of charge, to any person obtaining a copy
 * of this software and associated documentation files (the "Software"), to deal
 * in the Software without restriction, including without limitation the rights
 * to use, copy, modify, merge, publish, distribute, sublicense, and/or sell
 * copies of the Software, and to permit persons to whom the Software is
 * furnished to do so, subject to the following conditions:
 *
 * The above copyright notice and this permission notice shall be included
 * in all copies or substantial portions of the Software.
 *
 * THE SOFTWARE IS PROVIDED "AS IS", WITHOUT WARRANTY OF ANY KIND, EXPRESS OR
 * IMPLIED, INCLUDING BUT NOT LIMITED TO THE WARRANTIES OF MERCHANTABILITY,
 * FITNESS FOR A PARTICULAR PURPOSE AND NON-INFRINGEMENT. IN NO EVENT SHALL THE
 * AUTHORS OR COPYRIGHT HOLDERS BE LIABLE FOR ANY CLAIM, DAMAGES OR OTHER
 * LIABILITY, WHETHER IN AN ACTION OF CONTRACT, TORT OR OTHERWISE, ARISING FROM,
 * OUT OF OR IN CONNECTION WITH THE SOFTWARE OR THE USE OR OTHER DEALINGS IN THE
 * SOFTWARE.
 */
package org.eolang.maven;

import com.yegor256.tojos.TjSmart;
import java.io.File;
import java.io.IOException;
import java.lang.reflect.Field;
import java.nio.file.Files;
import java.nio.file.Path;
import java.nio.file.Paths;
import java.util.ArrayList;
import java.util.Arrays;
import java.util.Collections;
import java.util.HashMap;
import java.util.HashSet;
import java.util.Iterator;
import java.util.List;
import java.util.Map;
import java.util.Set;
import java.util.concurrent.atomic.AtomicInteger;
import java.util.function.BiConsumer;
import java.util.function.Function;
import java.util.regex.Pattern;
import java.util.stream.Collectors;
import java.util.stream.Stream;
import javax.annotation.concurrent.NotThreadSafe;
import org.apache.maven.model.Dependency;
import org.apache.maven.plugin.AbstractMojo;
import org.apache.maven.plugin.descriptor.PluginDescriptor;
import org.apache.maven.plugin.testing.stubs.MavenProjectStub;
import org.cactoos.Input;
import org.cactoos.text.TextOf;
import org.cactoos.text.UncheckedText;
import org.eolang.maven.hash.CommitHash;
import org.eolang.maven.objectionary.Objectionary;
import org.eolang.maven.tojos.ForeignTojos;
import org.eolang.maven.tojos.PlacedTojos;
import org.eolang.maven.util.Home;

/**
 * Fake maven workspace that executes Mojos in order to test
 * their behaviour and results.
 * NOT thread-safe.
 * @since 0.28.12
 */
@SuppressWarnings({
    "PMD.TooManyMethods",
    "PMD.CouplingBetweenObjects",
    "JTCOP.RuleAllTestsHaveProductionClass"
})
@NotThreadSafe
public final class FakeMaven {

    /**
     * Test workspace where we place all programs, files, compilation results, etc.
     */
    private final Home workspace;

    /**
     * Mojos params.
     */
    private final Map<String, Object> params;

    /**
     * Current program number.
     * We can save several programs in workspace and each program has it's own number
     * started from 0.
     */
    private final AtomicInteger current;

    /**
     * Use default attributes if they are not set.
     */
    private final boolean defaults;

    /**
     * Constructor.
     *
     * @param workspace Test temporary directory.
     */
    public FakeMaven(final Path workspace) {
        this(workspace, true);
    }

    /**
     * Constructor.
     *
     * @param workspace Test temporary directory.
     * @param defaults Use default attributes if they are not set.
     */
    private FakeMaven(final Path workspace, final boolean defaults) {
        this(
            new Home(workspace),
            new HashMap<>(),
            new AtomicInteger(0),
            defaults
        );
    }

    /**
     * The main constructor.
     * @param workspace Test temporary directory.
     * @param params Mojos params.
     * @param current Current program number.
     * @param defaults Use default attributes if they are not set.
     * @checkstyle ParameterNumberCheck (10 lines)
     */
    private FakeMaven(
        final Home workspace,
        final Map<String, Object> params,
        final AtomicInteger current,
        final boolean defaults
    ) {
        this.workspace = workspace;
        this.params = params;
        this.current = current;
        this.defaults = defaults;
    }

    /**
     * Sets parameter for execution.
     *
     * @param param Parameter name
     * @param value Parameter value
     * @return The same maven instance.
     */
    public FakeMaven with(final String param, final Object value) {
        this.params.put(param, value);
        return this;
    }

    /**
     * Executes mojos in the workspace.
     * You can use utility classes to run predefined maven pipelines:
     *  - {@link org.eolang.maven.FakeMaven.Parse} to parse eo code
     *  - {@link org.eolang.maven.FakeMaven.Optimize} to parse and optimize eo code
     *  - see other inner classes below.
     * @param mojo Several mojos to execute.
     * @return Workspace after executing Mojo.
     * @throws IOException If some problem with filesystem is happened.
     */
    public FakeMaven execute(final Iterable<Class<? extends AbstractMojo>> mojo)
        throws IOException {
        for (final Class<? extends AbstractMojo> clazz : mojo) {
            this.execute(clazz);
        }
        return this;
    }

    /**
     * Tojo for eo-foreign.* file.
     *
     * @return TjSmart of the current eo-foreign.file.
     */
    public TjSmart foreign() {
        return new TjSmart(
            Catalogs.INSTANCE.make(this.foreignPath())
        );
    }

    /**
     * Executes Mojo in the workspace.
     *
     * @param mojo Mojo to execute.
     * @param <T> Template for descendants of Mojo.
     * @return Workspace after executing Mojo.
     * @throws java.io.IOException If some problem with filesystem have happened.
     */
    public <T extends AbstractMojo> FakeMaven execute(final Class<T> mojo) throws IOException {
<<<<<<< HEAD
        this.fillUp(this.foreign().select(all -> true));
        this.fillUp(this.external().select(all -> true));
        this.params.putIfAbsent("targetDir", this.targetPath().toFile());
        this.params.putIfAbsent("foreign", this.foreignPath().toFile());
        this.params.putIfAbsent("external", this.externalPath().toFile());
        this.params.putIfAbsent("foreignFormat", "csv");
        this.params.putIfAbsent("project", new MavenProjectStub());
        final Path transpiled = Paths.get("transpiled");
        this.workspace.save(new TextOf(""), transpiled);
        this.params.putIfAbsent("transpiled", this.workspace.absolute(transpiled).toFile());
        this.params.putIfAbsent("transpiledFormat", "csv");
        this.params.putIfAbsent("skipZeroVersions", true);
        this.params.putIfAbsent("withVersions", false);
        this.params.putIfAbsent("discoverSelf", false);
        this.params.putIfAbsent("ignoreVersionConflict", false);
        this.params.putIfAbsent("ignoreTransitive", true);
        this.params.putIfAbsent("central", new DummyCentral());
        final Path placed = Paths.get("placed.json");
        this.params.putIfAbsent("placed", this.workspace.absolute(placed).toFile());
        this.params.putIfAbsent("placedFormat", "json");
        this.params.putIfAbsent(
            "outputDir",
            this.workspace.absolute(Paths.get("target").resolve("classes")).toFile()
        );
        this.params.putIfAbsent(
            "cache",
            this.workspace.absolute(Paths.get("eo")).resolve("cache/parsed")
        );
        this.params.putIfAbsent("generateSodgXmlFiles", true);
        this.params.putIfAbsent("generateXemblyFiles", true);
        this.params.putIfAbsent("generateGraphFiles", true);
        this.params.putIfAbsent("generateDotFiles", true);
        this.params.putIfAbsent("generateDotFiles", true);
        this.params.putIfAbsent("generatedDir", this.generatedPath().toFile());
        this.params.putIfAbsent("placedFormat", "csv");
        this.params.putIfAbsent("plugin", FakeMaven.pluginDescriptor());
=======
        if (this.defaults) {
            this.params.putIfAbsent("targetDir", this.targetPath().toFile());
            this.params.putIfAbsent("foreign", this.foreignPath().toFile());
            this.params.putIfAbsent("external", this.externalPath().toFile());
            this.params.putIfAbsent("foreignFormat", "csv");
            this.params.putIfAbsent("project", new MavenProjectStub());
            final Path transpiled = Paths.get("transpiled");
            this.workspace.save(new TextOf(""), transpiled);
            this.params.putIfAbsent("transpiled", this.workspace.absolute(transpiled).toFile());
            this.params.putIfAbsent("transpiledFormat", "csv");
            this.params.putIfAbsent("skipZeroVersions", true);
            this.params.putIfAbsent("discoverSelf", false);
            this.params.putIfAbsent("versioned", false);
            this.params.putIfAbsent("ignoreVersionConflict", false);
            this.params.putIfAbsent("ignoreTransitive", true);
            this.params.putIfAbsent("central", new DummyCentral());
            final Path placed = Paths.get("placed.json");
            this.params.putIfAbsent("placed", this.workspace.absolute(placed).toFile());
            this.params.putIfAbsent("placedFormat", "json");
            this.params.putIfAbsent(
                "sourcesDir",
                this.workspace.absolute(Paths.get(".")).toFile()
            );
            this.params.putIfAbsent(
                "outputDir",
                this.workspace.absolute(Paths.get("target").resolve("classes")).toFile()
            );
            this.params.putIfAbsent(
                "cache",
                this.workspace.absolute(Paths.get("eo")).resolve("cache/parsed")
            );
            this.params.putIfAbsent("generateSodgXmlFiles", true);
            this.params.putIfAbsent("generateXemblyFiles", true);
            this.params.putIfAbsent("generateGraphFiles", true);
            this.params.putIfAbsent("generateDotFiles", true);
            this.params.putIfAbsent("generateDotFiles", true);
            this.params.putIfAbsent("generatedDir", this.generatedPath().toFile());
            this.params.putIfAbsent("placedFormat", "csv");
            this.params.putIfAbsent("plugin", FakeMaven.pluginDescriptor());
            this.params.putIfAbsent("objectionary", new Objectionary.Fake());
        }
>>>>>>> adf53447
        final Moja<T> moja = new Moja<>(mojo);
        for (final Map.Entry<String, ?> entry : this.allowedParams(mojo).entrySet()) {
            moja.with(entry.getKey(), entry.getValue());
        }
        moja.execute();
        return this;
    }

    /**
     * Adds eo program to a workspace.
     * @param input Program as an input.
     * @return The same maven instance.
     * @throws IOException If method can't save eo program to the workspace.
     */
    public FakeMaven withProgram(final Input input) throws IOException {
        return this.withProgram(new UncheckedText(new TextOf(input)).asString());
    }

    /**
     * Path to compilation target directory.
     * @return Path to target dir.
     */
    public Path targetPath() {
        return this.workspace.absolute(Paths.get("target"));
    }

    /**
     * Path to generated directory.
     * @return Path to generated dir.
     */
    public Path generatedPath() {
        return this.targetPath().resolve("generated");
    }

    /**
     * Foreign tojos for eo-foreign.* file.
     * @return Foreign tojos.
     */
    ForeignTojos foreignTojos() {
        return new ForeignTojos(
            () -> Catalogs.INSTANCE.make(this.foreignPath()),
            this::scope
        );
    }

    /**
     * External tojos for eo-external.* file.
     * @return External tojos.
     */
    ForeignTojos externalTojos() {
        return new ForeignTojos(
            () -> Catalogs.INSTANCE.make(this.externalPath()),
            this::scope
        );
    }

    /**
     * Tojo for eo-external.* file.
     *
     * @return TjSmart of the current eo-external.file.
     */
    TjSmart external() {
        return new TjSmart(
            Catalogs.INSTANCE.make(this.externalPath())
        );
    }

    /**
     * Sets placed tojo attribute.
     *
     * @param binary Binary as class file or jar.
     * @return The same maven instance.
     */
    FakeMaven withPlacedBinary(final Path binary) {
        this.placed().placeClass(binary, "", "test.jar");
        return this;
    }

    /**
     * Adds correct 'Hello world' program to workspace.
     * @return The same maven instance.
     * @throws IOException If method can't save eo program to the workspace.
     */
    FakeMaven withHelloWorld() throws IOException {
        return this.withProgram("+package f\n", "[args] > main", "  (stdout \"Hello!\").print");
    }

    /**
     * Adds eo program to a workspace.
     * @param program Program as a raw string.
     * @return The same maven instance.
     * @throws IOException If method can't save eo program to the workspace.
     */
    FakeMaven withProgram(final String... program) throws IOException {
        return this.withProgram(String.join("\n", program));
    }

    /**
     * Adds eo program to a workspace.
     *
     * @param path Path to the program
     * @return The same maven instance
     * @throws IOException If fails
     */
    FakeMaven withProgram(final Path path) throws IOException {
        return this.withProgram(new UncheckedText(new TextOf(path)).asString());
    }

    /**
     * Specify hash for all foreign tojos.
     * @param hash Commit hash
     * @return The same maven instance.
     */
    FakeMaven allTojosWithHash(final CommitHash hash) {
        this.foreignTojos().all().forEach(tojo -> tojo.withHash(hash));
        return this;
    }

    /**
     * Should we use defaults or not?
     * @return The same maven instance.
     */
    FakeMaven withoutDefaults() {
        return new FakeMaven(this.workspace, this.params, this.current, false);
    }

    /**
     * Path to eo-foreign.* file after all changes.
     * @return Path to eo-foreign.* file.
     */
    Path foreignPath() {
        return this.workspace.absolute(Paths.get("eo-foreign.csv"));
    }

    /**
     * Tojo for placed.json file.
     *
     * @return TjSmart of the current placed.json file.
     */
    PlacedTojos placed() {
        return new PlacedTojos(this.workspace.absolute(Paths.get("placed.json")));
    }

    /**
     * Creates of the result map with all files and folders that was created
     *  or compiled during mojo execution.
     *
     * @return Map of "relative UNIX path" (key) - "absolute path" (value).
     * @throws IOException If some problem with filesystem have happened.
     */
    Map<String, Path> result() throws IOException {
        final Path root = this.workspace.absolute(Paths.get(""));
        return Files.walk(root).collect(
            Collectors.toMap(
                p -> String.join(
                    "/",
                    root.relativize(p).toString().split(Pattern.quote(File.separator))
                ),
                Function.identity()
            )
        );
    }

    /**
     * The version of eo-maven-plugin for tests.
     * @return Version.
     */
    static String pluginVersion() {
        return "1.0-TEST";
    }

    /**
     * Suffix for the program name or path.
     * - main_1.eo
     * - foo.x.main100
     * - main.eo
     * @param index Number of the program.
     * @return String suffix.
     */
    static String suffix(final int index) {
        final String suffix;
        if (index == 0) {
            suffix = "";
        } else {
            suffix = String.format("_%d", index);
        }
        return suffix;
    }

    /**
     * Plugin descriptor with test version.
     * @return Plugin descriptor.
     */
    static PluginDescriptor pluginDescriptor() {
        final PluginDescriptor descriptor = new PluginDescriptor();
        descriptor.setGroupId("org.eolang");
        descriptor.setArtifactId("eo-maven-plugin");
        descriptor.setVersion(FakeMaven.pluginVersion());
        return descriptor;
    }

    /**
     * Adds eo program to a workspace.
     * @param content EO program content.
     * @return The same maven instance.
     * @throws IOException If method can't save eo program to the workspace.
     */
    private FakeMaven withProgram(final String content) throws IOException {
        final Path path = Paths.get(
            String.format("foo/x/main%s.eo", FakeMaven.suffix(this.current.get()))
        );
        this.workspace.save(content, path);
        final String object = String.format("foo.x.main%s", FakeMaven.suffix(this.current.get()));
        final String scope = this.scope();
        final String version = "0.25.0";
        final Path source = this.workspace.absolute(path);
        this.foreignTojos()
            .add(object)
            .withScope(scope)
            .withVersion(version)
            .withSource(source);
        this.externalTojos()
            .add(object)
            .withScope(scope)
            .withVersion(version)
            .withSource(source);
        this.current.incrementAndGet();
        return this;
    }

    /**
     * Ensures the map of allowed params for the Mojo.
     *
     * @param mojo Mojo
     * @return Map of params that applicable to the Mojo
     */
    private Map<String, ?> allowedParams(final Class<? extends AbstractMojo> mojo) {
        final Map<String, Object> res = new HashMap<>();
        final Set<String> allowed = FakeMaven.mojoFields(mojo, new HashSet<>());
        for (final Map.Entry<String, Object> entry : this.params.entrySet()) {
            if (allowed.contains(entry.getKey())) {
                res.put(entry.getKey(), entry.getValue());
            }
        }
        return res;
    }

    /**
     * Returns the current scope that was set.
     * @return The current scope.
     */
    private String scope() {
        return String.valueOf(this.params.getOrDefault("scope", "compile"));
    }

    /**
     * Looks for all declared fields for mojo and its parents.
     *
     * @param mojo Mojo or mojo parent.
     * @param fields Already collected fields.
     * @return All mojo and mojo parent fields.
     */
    private static Set<String> mojoFields(final Class<?> mojo, final Set<String> fields) {
        final Set<String> res;
        if (mojo == null) {
            res = fields;
        } else {
            Stream.of(mojo.getDeclaredFields()).map(Field::getName).forEach(fields::add);
            res = mojoFields(mojo.getSuperclass(), fields);
        }
        return res;
    }

    /**
     * Path to or eo-external.* file after all changes.
     * @return Path to eo-foreign.* file.
     */
    private Path externalPath() {
        return this.workspace.absolute(Paths.get("eo-external.csv"));
    }

    /**
     * Parse full pipeline.
     *
     * @since 0.28.12
     */
    static final class Parse implements Iterable<Class<? extends AbstractMojo>> {

        @Override
        public Iterator<Class<? extends AbstractMojo>> iterator() {
            return Collections.<Class<? extends AbstractMojo>>singletonList(
                ParseMojo.class
            ).iterator();
        }
    }

    /**
     * Optimization full pipeline.
     *
     * @since 0.28.12
     */
    static final class Optimize implements Iterable<Class<? extends AbstractMojo>> {

        @Override
        public Iterator<Class<? extends AbstractMojo>> iterator() {
            return Arrays.<Class<? extends AbstractMojo>>asList(
                ParseMojo.class,
                OptimizeMojo.class
            ).iterator();
        }
    }

    /**
     * Latex full pipeline.
     *
     * @since 0.29.2
     */
    static final class Latex implements Iterable<Class<? extends AbstractMojo>> {

        @Override
        public Iterator<Class<? extends AbstractMojo>> iterator() {
            return Arrays.<Class<? extends AbstractMojo>>asList(
                ParseMojo.class,
                OptimizeMojo.class,
                LatexMojo.class
            ).iterator();
        }
    }

    /**
     * Transpile full pipeline.
     *
     * @since 0.29.0
     */
    static final class Transpile implements Iterable<Class<? extends AbstractMojo>> {

        @Override
        public Iterator<Class<? extends AbstractMojo>> iterator() {
            return Arrays.<Class<? extends AbstractMojo>>asList(
                ParseMojo.class,
                OptimizeMojo.class,
                TranspileMojo.class
            ).iterator();
        }
    }

    /**
     * Binarize full pipeline.
     *
     * @since 0.29.0
     */
    static final class Binarize implements Iterable<Class<? extends AbstractMojo>> {

        @Override
        public Iterator<Class<? extends AbstractMojo>> iterator() {
            return Arrays.<Class<? extends AbstractMojo>>asList(
                ParseMojo.class,
                OptimizeMojo.class,
                BinarizeMojo.class
            ).iterator();
        }
    }

    /**
     * Parse rust insert pipeline.
     *
     * @since 0.29.0
     */
    static final class BinarizeParse implements Iterable<Class<? extends AbstractMojo>> {

        @Override
        public Iterator<Class<? extends AbstractMojo>> iterator() {
            return Arrays.<Class<? extends AbstractMojo>>asList(
                ParseMojo.class,
                OptimizeMojo.class,
                BinarizeParseMojo.class
            ).iterator();
        }
    }

    /**
     * Resolve all eo dependencies.
     *
     * @since 0.29.0
     */
    static final class Resolve implements Iterable<Class<? extends AbstractMojo>> {

        @Override
        public Iterator<Class<? extends AbstractMojo>> iterator() {
            return Arrays.<Class<? extends AbstractMojo>>asList(
                ParseMojo.class,
                OptimizeMojo.class,
                ResolveMojo.class
            ).iterator();
        }
    }

    /**
     * Plan all eo dependencies full pipeline.
     *
     * @since 0.29.0
     */
    static final class Place implements Iterable<Class<? extends AbstractMojo>> {

        @Override
        public Iterator<Class<? extends AbstractMojo>> iterator() {
            return Arrays.<Class<? extends AbstractMojo>>asList(
                ParseMojo.class,
                OptimizeMojo.class,
                ResolveMojo.class,
                PlaceMojo.class
            ).iterator();
        }
    }

    /**
     * Sodg full pipeline.
     *
     * @since 0.29.0
     */
    static final class Sodg implements Iterable<Class<? extends AbstractMojo>> {

        @Override
        public Iterator<Class<? extends AbstractMojo>> iterator() {
            return Arrays.<Class<? extends AbstractMojo>>asList(
                ParseMojo.class,
                OptimizeMojo.class,
                SodgMojo.class
            ).iterator();
        }
    }

    /**
     * Single register phase.
     * @since 1.0
     */
    static final class Register implements Iterable<Class<? extends AbstractMojo>> {
        @Override
        public Iterator<Class<? extends AbstractMojo>> iterator() {
            return Arrays.<Class<? extends AbstractMojo>>asList(
                RegisterMojo.class
            ).iterator();
        }
    }

    /**
     * Probe full pipeline.
     *
     * @since 0.29
     */
    static final class Probe implements Iterable<Class<? extends AbstractMojo>> {

        @Override
        public Iterator<Class<? extends AbstractMojo>> iterator() {
            return Arrays.<Class<? extends AbstractMojo>>asList(
                ParseMojo.class,
                OptimizeMojo.class,
                DiscoverMojo.class,
                ProbeMojo.class
            ).iterator();
        }
    }

    /**
     * Pull full pipeline.
     *
     * @since 0.31
     */
    static final class Pull implements Iterable<Class<? extends AbstractMojo>> {

        @Override
        public Iterator<Class<? extends AbstractMojo>> iterator() {
            return Arrays.<Class<? extends AbstractMojo>>asList(
                ParseMojo.class,
                OptimizeMojo.class,
                DiscoverMojo.class,
                ProbeMojo.class,
                PullMojo.class
            ).iterator();
        }
    }

    /**
     * Discovery pipeline.
     *
     * @since 0.31
     */
    static final class Discover implements Iterable<Class<? extends AbstractMojo>> {

        @Override
        public Iterator<Class<? extends AbstractMojo>> iterator() {
            return Arrays.<Class<? extends AbstractMojo>>asList(
                ParseMojo.class,
                OptimizeMojo.class,
                DiscoverMojo.class
            ).iterator();
        }
    }

    /**
     * The class for emulating of Maven Central repository.
     * DummyCentral creates an empty dependency jar file under the path.
     *
     * @since 0.28.11
     */
    private static final class DummyCentral implements BiConsumer<Dependency, Path> {

        @Override
        public void accept(
            final Dependency dependency,
            final Path path
        ) {
            try {
                Files.createDirectories(path);
                final String other = DummyCentral.jarName(dependency);
                Files.createFile(path.resolve(other));
            } catch (final IOException ex) {
                throw new IllegalStateException(
                    String.format("Can't save '%s' to '%s'", dependency, path),
                    ex
                );
            }
        }

        /**
         * Dependency jar name.
         *
         * @param dependency Dependency
         * @return Jar file name
         */
        private static String jarName(final Dependency dependency) {
            final List<String> parts = new ArrayList<>(3);
            if (dependency.getArtifactId() != null && !dependency.getArtifactId().isEmpty()) {
                parts.add(dependency.getArtifactId());
            }
            if (dependency.getVersion() != null && !dependency.getVersion().isEmpty()) {
                parts.add(dependency.getVersion());
            }
            if (dependency.getClassifier() != null && !dependency.getClassifier().isEmpty()) {
                parts.add(dependency.getClassifier());
            }
            return String.format("%s.jar", String.join("-", parts));
        }
    }
}<|MERGE_RESOLUTION|>--- conflicted
+++ resolved
@@ -189,44 +189,6 @@
      * @throws java.io.IOException If some problem with filesystem have happened.
      */
     public <T extends AbstractMojo> FakeMaven execute(final Class<T> mojo) throws IOException {
-<<<<<<< HEAD
-        this.fillUp(this.foreign().select(all -> true));
-        this.fillUp(this.external().select(all -> true));
-        this.params.putIfAbsent("targetDir", this.targetPath().toFile());
-        this.params.putIfAbsent("foreign", this.foreignPath().toFile());
-        this.params.putIfAbsent("external", this.externalPath().toFile());
-        this.params.putIfAbsent("foreignFormat", "csv");
-        this.params.putIfAbsent("project", new MavenProjectStub());
-        final Path transpiled = Paths.get("transpiled");
-        this.workspace.save(new TextOf(""), transpiled);
-        this.params.putIfAbsent("transpiled", this.workspace.absolute(transpiled).toFile());
-        this.params.putIfAbsent("transpiledFormat", "csv");
-        this.params.putIfAbsent("skipZeroVersions", true);
-        this.params.putIfAbsent("withVersions", false);
-        this.params.putIfAbsent("discoverSelf", false);
-        this.params.putIfAbsent("ignoreVersionConflict", false);
-        this.params.putIfAbsent("ignoreTransitive", true);
-        this.params.putIfAbsent("central", new DummyCentral());
-        final Path placed = Paths.get("placed.json");
-        this.params.putIfAbsent("placed", this.workspace.absolute(placed).toFile());
-        this.params.putIfAbsent("placedFormat", "json");
-        this.params.putIfAbsent(
-            "outputDir",
-            this.workspace.absolute(Paths.get("target").resolve("classes")).toFile()
-        );
-        this.params.putIfAbsent(
-            "cache",
-            this.workspace.absolute(Paths.get("eo")).resolve("cache/parsed")
-        );
-        this.params.putIfAbsent("generateSodgXmlFiles", true);
-        this.params.putIfAbsent("generateXemblyFiles", true);
-        this.params.putIfAbsent("generateGraphFiles", true);
-        this.params.putIfAbsent("generateDotFiles", true);
-        this.params.putIfAbsent("generateDotFiles", true);
-        this.params.putIfAbsent("generatedDir", this.generatedPath().toFile());
-        this.params.putIfAbsent("placedFormat", "csv");
-        this.params.putIfAbsent("plugin", FakeMaven.pluginDescriptor());
-=======
         if (this.defaults) {
             this.params.putIfAbsent("targetDir", this.targetPath().toFile());
             this.params.putIfAbsent("foreign", this.foreignPath().toFile());
@@ -239,7 +201,7 @@
             this.params.putIfAbsent("transpiledFormat", "csv");
             this.params.putIfAbsent("skipZeroVersions", true);
             this.params.putIfAbsent("discoverSelf", false);
-            this.params.putIfAbsent("versioned", false);
+            this.params.putIfAbsent("withVersions", false);
             this.params.putIfAbsent("ignoreVersionConflict", false);
             this.params.putIfAbsent("ignoreTransitive", true);
             this.params.putIfAbsent("central", new DummyCentral());
@@ -268,7 +230,6 @@
             this.params.putIfAbsent("plugin", FakeMaven.pluginDescriptor());
             this.params.putIfAbsent("objectionary", new Objectionary.Fake());
         }
->>>>>>> adf53447
         final Moja<T> moja = new Moja<>(mojo);
         for (final Map.Entry<String, ?> entry : this.allowedParams(mojo).entrySet()) {
             moja.with(entry.getKey(), entry.getValue());
@@ -378,12 +339,13 @@
     }
 
     /**
-     * Specify hash for all foreign tojos.
+     * Specify hash for all foreign and external tojos.
      * @param hash Commit hash
      * @return The same maven instance.
      */
     FakeMaven allTojosWithHash(final CommitHash hash) {
         this.foreignTojos().all().forEach(tojo -> tojo.withHash(hash));
+        this.externalTojos().all().forEach(tojo -> tojo.withHash(hash));
         return this;
     }
 
