/*
 * The MIT License (MIT)
 *
 * Copyright (c) 2016-2022 Objectionary.com
 *
 * Permission is hereby granted, free of charge, to any person obtaining a copy
 * of this software and associated documentation files (the "Software"), to deal
 * in the Software without restriction, including without limitation the rights
 * to use, copy, modify, merge, publish, distribute, sublicense, and/or sell
 * copies of the Software, and to permit persons to whom the Software is
 * furnished to do so, subject to the following conditions:
 *
 * The above copyright notice and this permission notice shall be included
 * in all copies or substantial portions of the Software.
 *
 * THE SOFTWARE IS PROVIDED "AS IS", WITHOUT WARRANTY OF ANY KIND, EXPRESS OR
 * IMPLIED, INCLUDING BUT NOT LIMITED TO THE WARRANTIES OF MERCHANTABILITY,
 * FITNESS FOR A PARTICULAR PURPOSE AND NON-INFRINGEMENT. IN NO EVENT SHALL THE
 * AUTHORS OR COPYRIGHT HOLDERS BE LIABLE FOR ANY CLAIM, DAMAGES OR OTHER
 * LIABILITY, WHETHER IN AN ACTION OF CONTRACT, TORT OR OTHERWISE, ARISING FROM,
 * OUT OF OR IN CONNECTION WITH THE SOFTWARE OR THE USE OR OTHER DEALINGS IN THE
 * SOFTWARE.
 */
package org.eolang.maven;

import com.jcabi.log.Logger;
import java.util.List;
import org.apache.maven.plugins.annotations.LifecyclePhase;
import org.apache.maven.plugins.annotations.Mojo;
import org.apache.maven.plugins.annotations.Parameter;

/**
 * Add object names to the "foreign" registry as demanded.
 *
 * @since 0.1
 */
@Mojo(
    name = "demand-foreign",
    defaultPhase = LifecyclePhase.PROCESS_SOURCES,
    threadSafe = true
)
public final class DemandMojo extends SafeMojo {

    /**
     * List of object names to add.
     * @checkstyle MemberNameCheck (7 lines)
     * @since 0.17.0
     */
    @Parameter(required = true)
    private List<String> objects;

    @Override
    public void exec() {
        for (final String obj : this.objects) {
            this.scopedTojos().add(obj);
        }
        Logger.info(
            this, "Added %d objects to foreign catalog at %s",
<<<<<<< HEAD
            this.objects.size(), this.foreign.toPath()
=======
            this.objects.size(), new Rel(this.foreign)
>>>>>>> 36fd9204
        );
    }

}<|MERGE_RESOLUTION|>--- conflicted
+++ resolved
@@ -56,11 +56,7 @@
         }
         Logger.info(
             this, "Added %d objects to foreign catalog at %s",
-<<<<<<< HEAD
-            this.objects.size(), this.foreign.toPath()
-=======
             this.objects.size(), new Rel(this.foreign)
->>>>>>> 36fd9204
         );
     }
 
