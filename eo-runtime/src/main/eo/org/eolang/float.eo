# The MIT License (MIT)
#
#  2016-2022 Objectionary.com
#
# Permission is hereby granted, free of charge, to any person obtaining a copy
# of this software and associated documentation files (the "Software"), to deal
# in the Software without restriction, including without limitation the rights
# to use, copy, modify, merge, publish, distribute, sublicense, and/or sell
# copies of the Software, and to permit persons to whom the Software is
# furnished to do so, subject to the following conditions:
#
# The above copyright notice and this permission notice shall be included
# in all copies or substantial portions of the Software.
#
# THE SOFTWARE IS PROVIDED "AS IS", WITHOUT WARRANTY OF ANY KIND, EXPRESS OR
# IMPLIED, INCLUDING BUT NOT LIMITED TO THE WARRANTIES OF MERCHANTABILITY,
# FITNESS FOR A PARTICULAR PURPOSE AND NON-INFRINGEMENT. IN NO EVENT SHALL THE
# AUTHORS OR COPYRIGHT HOLDERS BE LIABLE FOR ANY CLAIM, DAMAGES OR OTHER
# LIABILITY, WHETHER IN AN ACTION OF CONTRACT, TORT OR OTHERWISE, ARISING FROM,
# OUT OF OR IN CONNECTION WITH THE SOFTWARE OR THE USE OR OTHER DEALINGS IN THE
# SOFTWARE.

+architect yegor256@gmail.com
+home https://github.com/objectionary/eo
+package org.eolang
+rt jvm org.eolang:eo-runtime:0.0.0
+version 0.0.0

[data] > float
  data > @

  # Tests that $ = x
  [x] > eq
    x.as-bytes > x-as-bytes!
    ^.as-bytes > self-as-bytes!
    nan.as-bytes > nan-as-bytes!
    0.0.as-bytes > pos-zero-as-bytes!
    -0.0.as-bytes > neg-zero-as-bytes!
    if. > @
      or.
        eq.
          x-as-bytes
          nan-as-bytes
        eq.
          self-as-bytes
          nan-as-bytes
      FALSE
      or.
        and.
          or.
            eq.
              x-as-bytes
              pos-zero-as-bytes
            eq.
              x-as-bytes
              neg-zero-as-bytes
          or.
            eq.
              self-as-bytes
              pos-zero-as-bytes
            eq.
              self-as-bytes
              neg-zero-as-bytes
        eq.
          self-as-bytes
          x-as-bytes

  # Tests that $ < x
  [x] > lt
    gt. > @
      plus.
        neg.
          ^
        x
      0.0

  # Tests that $ ≤ x
  [x] > lte
    x > value!
    or. > @
      ^.eq value
      ^.lt value

  # Tests that $ > x
  [x] > gt /bool

  # Tests that $ ≥ x
  [x] > gte
    x > value!
    or. > @
      ^.eq value
      ^.gt value

  # Multiplication of $ and x
  [x] > times /float

  # Sum of $ and x
  [x] > plus /float

  # Negation of $
  [] > neg
    ^.times -1.0 > @

  # Difference between $ and x
  [x] > minus
    ^.plus x.neg > @

  # Quotient of the division of $ by x
<<<<<<< HEAD
  [x...] > div /float
=======
  [x] > div /float

  # Converts this to bytes
  [] > as-bytes /bytes
>>>>>>> 1bb8fe3f
<|MERGE_RESOLUTION|>--- conflicted
+++ resolved
@@ -106,11 +106,4 @@
     ^.plus x.neg > @
 
   # Quotient of the division of $ by x
-<<<<<<< HEAD
-  [x...] > div /float
-=======
-  [x] > div /float
-
-  # Converts this to bytes
-  [] > as-bytes /bytes
->>>>>>> 1bb8fe3f
+  [x] > div /float