--- conflicted
+++ resolved
@@ -35,7 +35,7 @@
 /**
  * Commit hashes table as a map.
  * The keys - tags.
- * The values - full hashes (40 chars)
+ * The values - compound hashes (7 chars)
  *
  * @since 0.29.6
  */
@@ -64,29 +64,6 @@
     /**
      * Ctor.
      * @param table Commit hashes table.
-<<<<<<< HEAD
-     * @todo #1602:30 min Move the code to prestructor. Some developers think
-     *  that we should keep our constructors as small as possible and move
-     *  complex logic (like in this constructor) to special static method which
-     *  is called "prestructor".
-     *  (See <a href="https://github.com/objectionary/eo/issues/1729">here</a>)
-     *  We should make a decision what logic we should always move to the
-     *  prestructor and should we at all?
-     */
-    public CommitHashesMap(final Scalar<String> table) {
-        super(
-            new MapOf<>(
-                new Mapped<>(
-                    line -> {
-                        final String[] split = line.asString().split("\\s+");
-                        return new MapEntry<>(
-                            split[1],
-                            new CommitHash.ChConstant(split[0])
-                        );
-                    },
-                    new Split(table::value, "\n")
-                )
-=======
      * @todo #1602:30min Map with full hashes. Having done map with narrow
      *  hashes we got the situation where we can't get full hashes back in a
      *  simple way. We will actually need full hashes in ProbeMojo and PullMojo.
@@ -119,7 +96,6 @@
                     );
                 },
                 new Split(table::value, "\n")
->>>>>>> edaff973
             )
         );
     }
