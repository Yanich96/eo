--- conflicted
+++ resolved
@@ -44,9 +44,4 @@
   'BUILD SUCCESS',
 ].each { assert log.contains(it) }
 
-<<<<<<< HEAD
-assert log.split('\n6th Fibonacci number is 8\n', -1).length - 1 == 1
-
-=======
->>>>>>> 3393cc1c
 true