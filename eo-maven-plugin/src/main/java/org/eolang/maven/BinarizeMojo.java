/*
 * The MIT License (MIT)
 *
 * Copyright (c) 2016-2023 Objectionary.com
 *
 * Permission is hereby granted, free of charge, to any person obtaining a copy
 * of this software and associated documentation files (the "Software"), to deal
 * in the Software without restriction, including without limitation the rights
 * to use, copy, modify, merge, publish, distribute, sublicense, and/or sell
 * copies of the Software, and to permit persons to whom the Software is
 * furnished to do so, subject to the following conditions:
 *
 * The above copyright notice and this permission notice shall be included
 * in all copies or substantial portions of the Software.
 *
 * THE SOFTWARE IS PROVIDED "AS IS", WITHOUT WARRANTY OF ANY KIND, EXPRESS OR
 * IMPLIED, INCLUDING BUT NOT LIMITED TO THE WARRANTIES OF MERCHANTABILITY,
 * FITNESS FOR A PARTICULAR PURPOSE AND NON-INFRINGEMENT. IN NO EVENT SHALL THE
 * AUTHORS OR COPYRIGHT HOLDERS BE LIABLE FOR ANY CLAIM, DAMAGES OR OTHER
 * LIABILITY, WHETHER IN AN ACTION OF CONTRACT, TORT OR OTHERWISE, ARISING FROM,
 * OUT OF OR IN CONNECTION WITH THE SOFTWARE OR THE USE OR OTHER DEALINGS IN THE
 * SOFTWARE.
 */
package org.eolang.maven;

import com.jcabi.log.Logger;
import java.io.File;
import java.io.IOException;
import java.nio.file.Path;
import java.nio.file.Paths;
import java.util.Collection;
import org.apache.maven.plugins.annotations.LifecyclePhase;
import org.apache.maven.plugins.annotations.Mojo;
import org.apache.maven.plugins.annotations.Parameter;
import org.apache.maven.plugins.annotations.ResolutionScope;
import org.eolang.maven.rust.Buildable;
import org.eolang.maven.rust.Names;

/**
 * Compile binaries.
 *
 * @checkstyle ClassDataAbstractionCouplingCheck (500 lines)
 * @since 0.1
 */
@Mojo(
    name = "binarize",
    defaultPhase = LifecyclePhase.PROCESS_SOURCES,
    threadSafe = true,
    requiresDependencyResolution = ResolutionScope.COMPILE
)
@SuppressWarnings("PMD.LongVariable")
public final class BinarizeMojo extends SafeMojo {

    /**
     * The directory where to binarize to.
     */
    public static final Path DIR = Paths.get("binarize");

    /**
     * Target directory.
     * @checkstyle MemberNameCheck (7 lines)
     */
    @Parameter(
        required = true,
        defaultValue = "${project.build.directory}/eo-binaries"
    )
    @SuppressWarnings("PMD.UnusedPrivateField")
    private File generatedDir;

    /**
     * File where to save {@link org.eolang.maven.rust.Names} map.
     * @checkstyle MemberNameCheck (7 lines)
     */
    @Parameter(
        required = true,
        defaultValue = "${project.build.directory}/names"
    )
    @SuppressWarnings("PMD.UnusedPrivateField")
    private File namesDir;

    /**
     * The directory with portal project. It is a necessary dependency
     * that provides rust-eo interaction.
     * @checkstyle MemberNameCheck (8 lines)
     */
    @Parameter(
        property = "eo.portal",
        required = true,
        defaultValue = "${project.basedir}/src/main/rust/eo"
    )
    @SuppressWarnings("PMD.UnusedPrivateField")
    private File eoPortalDir;

    @Override
    public void exec() {
<<<<<<< HEAD
        final Collection<Buildable> ffis = new BinarizeParse(
            this.generatedDir,
            this.eoPortalDir,
            new Names(this.namesDir.toPath()),
            this.targetDir
        ).exec(this.scopedTojos().withOptimized());
        ffis.stream().parallel().forEach(ffi -> ffi.build(this.cache));
        Logger.info(this, "Built in total %d cargo projects", ffis.size());
=======
        new Moja<>(BinarizeParseMojo.class).with(
            "names", new Names(this.namesDir.toPath())
        ).copy(this).execute();
        final int total = new SumOf(
            new Threads<>(
                Runtime.getRuntime().availableProcessors(),
                new Mapped<>(
                    project -> () -> {
                        this.build(project);
                        return 1;
                    },
                    new Filtered<>(
                        BinarizeMojo::valid,
                        targetDir.toPath().resolve("Lib").toFile().listFiles()
                    )
                )
            )
        ).intValue();
        Logger.info(this, "Built in total %d cargo projects", total);
    }

    /**
     * Calculates name for Rust shared library depending on OS.
     * @return Name.
     */
    private static String common() {
        final String result;
        if (SystemUtils.IS_OS_WINDOWS) {
            result = "common.dll";
        } else if (SystemUtils.IS_OS_LINUX) {
            result = "libcommon.so";
        } else if (SystemUtils.IS_OS_MAC) {
            result = "libcommon.dylib";
        } else {
            throw new IllegalArgumentException(
                String.format(
                    "Rust inserts are not supported in %s os. Only windows, linux and macos are allowed.",
                    System.getProperty("os.name")
                )
            );
        }
        return result;
    }

    /**
     * Is the project valid?
     * @param project File to check.
     * @return True if valid. Otherwise, false.
     */
    private static boolean valid(final File project) {
        return project.isDirectory()
            && project.toPath().resolve("Cargo.toml").toFile().exists();
    }

    /**
     * Builds cargo project.
     * @param project Path to the project.
     * @throws IOException If any issues with IO.
     */
    private void build(final File project) throws IOException {
        final File cached = this.cache
            .resolve("Lib")
            .resolve(project.getName())
            .resolve("target").toFile();
        if (BinarizeMojo.sameProject(
            project.toPath(),
            this.cache
            .resolve("Lib")
            .resolve(project.getName())
        )) {
            Logger.info(
                this,
                "content of %s was not changed since the last launch",
                project.getName()
            );
            final File executable = cached.toPath()
                .resolve("debug")
                .resolve(BinarizeMojo.LIB)
                .toFile();
            if (executable.exists()) {
                FileUtils.copyFile(
                    executable,
                    project.toPath()
                        .resolve("target")
                        .resolve("debug")
                        .resolve(BinarizeMojo.LIB)
                        .toFile()
                );
            }
        } else {
            final File target = project.toPath().resolve("target").toFile();
            if (cached.exists()) {
                Logger.info(this, "Copying %s to %s", cached, target);
                FileUtils.copyDirectory(cached, target);
            }
            Logger.info(this, "Building %s rust project..", project.getName());
            try {
                new Jaxec("cargo", "build").withHome(project).execUnsafe();
            } catch (final IOException | IllegalArgumentException ex) {
                throw new BuildFailureException(
                    String.format(
                        "Failed to build cargo project with dest = %s",
                        project
                    ),
                    ex
                );
            }
            Logger.info(
                this,
                "Cargo building succeeded, update cached %s with %s",
                cached,
                target
            );
            FileUtils.copyDirectory(target.getParentFile(), cached.getParentFile());
        }
>>>>>>> 52c181bd
    }

}<|MERGE_RESOLUTION|>--- conflicted
+++ resolved
@@ -92,8 +92,7 @@
     private File eoPortalDir;
 
     @Override
-    public void exec() {
-<<<<<<< HEAD
+    public void exec() throws IOException {
         final Collection<Buildable> ffis = new BinarizeParse(
             this.generatedDir,
             this.eoPortalDir,
@@ -102,123 +101,6 @@
         ).exec(this.scopedTojos().withOptimized());
         ffis.stream().parallel().forEach(ffi -> ffi.build(this.cache));
         Logger.info(this, "Built in total %d cargo projects", ffis.size());
-=======
-        new Moja<>(BinarizeParseMojo.class).with(
-            "names", new Names(this.namesDir.toPath())
-        ).copy(this).execute();
-        final int total = new SumOf(
-            new Threads<>(
-                Runtime.getRuntime().availableProcessors(),
-                new Mapped<>(
-                    project -> () -> {
-                        this.build(project);
-                        return 1;
-                    },
-                    new Filtered<>(
-                        BinarizeMojo::valid,
-                        targetDir.toPath().resolve("Lib").toFile().listFiles()
-                    )
-                )
-            )
-        ).intValue();
-        Logger.info(this, "Built in total %d cargo projects", total);
-    }
-
-    /**
-     * Calculates name for Rust shared library depending on OS.
-     * @return Name.
-     */
-    private static String common() {
-        final String result;
-        if (SystemUtils.IS_OS_WINDOWS) {
-            result = "common.dll";
-        } else if (SystemUtils.IS_OS_LINUX) {
-            result = "libcommon.so";
-        } else if (SystemUtils.IS_OS_MAC) {
-            result = "libcommon.dylib";
-        } else {
-            throw new IllegalArgumentException(
-                String.format(
-                    "Rust inserts are not supported in %s os. Only windows, linux and macos are allowed.",
-                    System.getProperty("os.name")
-                )
-            );
-        }
-        return result;
-    }
-
-    /**
-     * Is the project valid?
-     * @param project File to check.
-     * @return True if valid. Otherwise, false.
-     */
-    private static boolean valid(final File project) {
-        return project.isDirectory()
-            && project.toPath().resolve("Cargo.toml").toFile().exists();
-    }
-
-    /**
-     * Builds cargo project.
-     * @param project Path to the project.
-     * @throws IOException If any issues with IO.
-     */
-    private void build(final File project) throws IOException {
-        final File cached = this.cache
-            .resolve("Lib")
-            .resolve(project.getName())
-            .resolve("target").toFile();
-        if (BinarizeMojo.sameProject(
-            project.toPath(),
-            this.cache
-            .resolve("Lib")
-            .resolve(project.getName())
-        )) {
-            Logger.info(
-                this,
-                "content of %s was not changed since the last launch",
-                project.getName()
-            );
-            final File executable = cached.toPath()
-                .resolve("debug")
-                .resolve(BinarizeMojo.LIB)
-                .toFile();
-            if (executable.exists()) {
-                FileUtils.copyFile(
-                    executable,
-                    project.toPath()
-                        .resolve("target")
-                        .resolve("debug")
-                        .resolve(BinarizeMojo.LIB)
-                        .toFile()
-                );
-            }
-        } else {
-            final File target = project.toPath().resolve("target").toFile();
-            if (cached.exists()) {
-                Logger.info(this, "Copying %s to %s", cached, target);
-                FileUtils.copyDirectory(cached, target);
-            }
-            Logger.info(this, "Building %s rust project..", project.getName());
-            try {
-                new Jaxec("cargo", "build").withHome(project).execUnsafe();
-            } catch (final IOException | IllegalArgumentException ex) {
-                throw new BuildFailureException(
-                    String.format(
-                        "Failed to build cargo project with dest = %s",
-                        project
-                    ),
-                    ex
-                );
-            }
-            Logger.info(
-                this,
-                "Cargo building succeeded, update cached %s with %s",
-                cached,
-                target
-            );
-            FileUtils.copyDirectory(target.getParentFile(), cached.getParentFile());
-        }
->>>>>>> 52c181bd
     }
 
 }