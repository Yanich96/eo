/*
 * The MIT License (MIT)
 *
 * Copyright (c) 2016-2023 Objectionary.com
 *
 * Permission is hereby granted, free of charge, to any person obtaining a copy
 * of this software and associated documentation files (the "Software"), to deal
 * in the Software without restriction, including without limitation the rights
 * to use, copy, modify, merge, publish, distribute, sublicense, and/or sell
 * copies of the Software, and to permit persons to whom the Software is
 * furnished to do so, subject to the following conditions:
 *
 * The above copyright notice and this permission notice shall be included
 * in all copies or substantial portions of the Software.
 *
 * THE SOFTWARE IS PROVIDED "AS IS", WITHOUT WARRANTY OF ANY KIND, EXPRESS OR
 * IMPLIED, INCLUDING BUT NOT LIMITED TO THE WARRANTIES OF MERCHANTABILITY,
 * FITNESS FOR A PARTICULAR PURPOSE AND NON-INFRINGEMENT. IN NO EVENT SHALL THE
 * AUTHORS OR COPYRIGHT HOLDERS BE LIABLE FOR ANY CLAIM, DAMAGES OR OTHER
 * LIABILITY, WHETHER IN AN ACTION OF CONTRACT, TORT OR OTHERWISE, ARISING FROM,
 * OUT OF OR IN CONNECTION WITH THE SOFTWARE OR THE USE OR OTHER DEALINGS IN THE
 * SOFTWARE.
 */

/*
 * @checkstyle PackageNameCheck (8 lines)
 */
package EOorg.EOeolang;

import java.io.ByteArrayInputStream;
import java.io.File;
import java.io.IOException;
import java.io.ObjectInputStream;
import java.lang.reflect.Method;
import java.nio.ByteBuffer;
import java.nio.charset.StandardCharsets;
import java.nio.file.Path;
import java.nio.file.Paths;
import java.util.Arrays;
import java.util.HashMap;
import java.util.Map;
import java.util.concurrent.ConcurrentHashMap;
import java.util.concurrent.atomic.AtomicReference;
import org.apache.commons.lang3.NotImplementedException;
import org.apache.commons.lang3.SystemUtils;
import org.cactoos.bytes.Base64Bytes;
import org.cactoos.bytes.BytesOf;
import org.cactoos.bytes.IoCheckedBytes;
import org.cactoos.text.TextOf;
import org.eolang.AtComposite;
import org.eolang.AtFree;
import org.eolang.Data;
import org.eolang.Dataized;
import org.eolang.ExFailure;
import org.eolang.ExNative;
import org.eolang.PhDefault;
import org.eolang.Phi;
import org.eolang.Universe;
import org.eolang.UniverseDefault;
import org.eolang.UniverseSafe;
import org.eolang.XmirObject;

/**
 * Rust.
 *
 * @since 0.29
 * @checkstyle MethodNameCheck (100 lines)
 * @checkstyle LineLengthCheck (100 lines)
 * @checkstyle TypeNameCheck (5 lines)
 * @todo #2283:90min Create Universe class. Now its functionality is
 *  assigned to "EORust", which is why it is overcomplicated. "Universe"
 *  should perform a model of interaction with "eo" objects through
 *  methods "find", "put", "copy", "dataize" and "bind".
 */
@XmirObject(oname = "rust")
public class EOrust extends PhDefault {

    /**
     * Map with location of the `code` attribute as the key
     * and native method as the value.
     */
    private static final ConcurrentHashMap<String, String> NAMES;

    /**
     * All phis indexed while executing of native method.
     */
    private final Map<Integer, Phi> phis = new HashMap<>();

    /**
     * Error that possibly was thrown while the native function execution.
     */
    private final AtomicReference<Throwable> error = new AtomicReference<>();

    static {
        try {
            NAMES = load("target/names");
        } catch (final IOException exc) {
            throw new ExFailure(
                "Cannot read the file target/eo-test/names",
                exc
            );
        }
        final String lib;
        if (SystemUtils.IS_OS_WINDOWS) {
            lib = "common.dll";
        } else if (SystemUtils.IS_OS_LINUX) {
            lib = "libcommon.so";
        } else if (SystemUtils.IS_OS_MAC) {
            lib = "libcommon.dylib";
        } else {
            throw new NotImplementedException(
                String.format(
                    "Rust inserts are not supported by %s os. Only windows, linux and macos are allowed.",
                    System.getProperty("os.name")
                )
            );
        }
        final File libs = Paths.get("target")
            .resolve("eo-test")
            .resolve("Lib").toFile();
        if (libs.isDirectory()) {
            for (final File subdir: libs.listFiles()) {
                final Path path = subdir.toPath()
                    .resolve("target")
                    .resolve("debug")
                    .resolve(lib)
                    .toAbsolutePath();
                if (path.toFile().exists()) {
                    System.load(path.toString());
                }
            }
        }
    }

    /**
     * Ctor.
     * @param sigma Sigma
     */
    public EOrust(final Phi sigma) {
        super(sigma);
        this.add("code", new AtFree());
        this.add("params", new AtFree());
        this.add(
            "φ",
            new AtComposite(
                this,
                rho -> {
                    final String name = NAMES.get(
                        rho.attr("code").get().locator().split(":")[0]
                    );
                    final Method method = Class.forName(
                        String.format(
                            "EOrust.natives.%s",
                            name
                        )
                    ).getDeclaredMethod(name, Universe.class);
                    if (method.getReturnType() != byte[].class) {
                        throw new ExFailure(
                            "Return type of %s is %s, required %s",
                            method,
                            method.getReturnType(),
                            byte[].class
                        );
                    }
                    final Phi portal = new Dataized(
                        rho
                        .attr("params").get()
                        .attr("Δ").get()
                    ).take(Phi[].class)[0];
                    return this.translate(
                        (byte[]) method.invoke(
                            null,
                            new UniverseSafe(
                                new UniverseDefault(
                                    portal, this.phis
                                ),
                                this.error
                            )
                        ),
                        rho.attr("code").get().locator()
                    );
                }
            )
        );
    }

    /**
     * Loads names map.
     * @param src Where to load from.
     * @return Names map.
     * @throws IOException If any issues with IO.
     */
    private static ConcurrentHashMap<String, String> load(final String src) throws IOException {
        try (ObjectInputStream map = new ObjectInputStream(
            new ByteArrayInputStream(
                new IoCheckedBytes(
                    new Base64Bytes(
                        new BytesOf(
                            new TextOf(Paths.get(src))
                        )
                    )
                ).asBytes()
            )
        )) {
            final Object result = map.readObject();
            if (result.getClass() != ConcurrentHashMap.class) {
                throw new ClassCastException(
                    String.format(
                        "Object inside %s has wrong class %s",
                        src,
                        result.getClass()
                    )
                );
            }
            return (ConcurrentHashMap<String, String>) result;
        } catch (final ClassNotFoundException exc) {
            throw new IllegalArgumentException(
                String.format(
                    "File %s contains invalid data",
                    src
                ),
                exc
            );
        }
    }

    /**
     * Translates byte message from rust side to Phi object.
     * @param message Message that native method returns.
     * @param insert Location of the rust insert.
     * @return Phi object.
     * @todo #2283:45min Implement handling of String returning.
     *  It must convert message array from 1 to last byte to the String
     *  and return eo object with converted String Data.
     * @todo #2442:45min Improve handling EOError returning.
     *  It should also send a String message describing error on the
     *  native side and handle it correctly on the java side.
     */
    private Phi translate(final byte[] message, final String insert) {
        final byte determinant = message[0];
        final byte[] content = Arrays.copyOfRange(message, 1, message.length);
        final Phi ret;
        switch (determinant) {
            case 0:
                ByteBuffer buffer = ByteBuffer.allocate(Integer.BYTES);
                buffer.put(content);
                buffer.flip();
                final int vertex = buffer.getInt();
                ret = this.phis.get(vertex);
                if (ret == null) {
                    throw new ExFailure(
                        String.format(
                            "Returned phi with vertex %d (%s in bytes) was not indexed",
                            vertex,
                            Arrays.toString(content)
                            )
                    );
                }
                break;
            case 1:
                buffer = ByteBuffer.allocate(Double.BYTES);
                buffer.put(content);
                buffer.flip();
                ret = new Data.ToPhi(buffer.getDouble());
                break;
            case 2:
                buffer = ByteBuffer.allocate(Long.BYTES);
                buffer.put(content);
                buffer.flip();
                ret = new Data.ToPhi(buffer.getLong());
                break;
<<<<<<< HEAD
            case 4:
                ret = new Data.ToPhi(content);
=======
            case 3:
                ret = new Data.ToPhi(
                    new String(content, StandardCharsets.UTF_8)
                );
>>>>>>> aa60ec57
                break;
            case 5:
                if (this.error.get() == null) {
                    throw new ExNative(
                        "Rust insert failed in %s",
                        insert
                    );
                } else {
                    throw new ExNative(
                        String.format("Rust insert failed in %s", insert),
                        this.error.get()
                    );
                }
            default:
                throw new ExNative(
                    "Returning Strings and raw bytes is not implemented yet, insert %s",
                    insert
                );
        }
        return ret;
    }
}<|MERGE_RESOLUTION|>--- conflicted
+++ resolved
@@ -269,15 +269,13 @@
                 buffer.flip();
                 ret = new Data.ToPhi(buffer.getLong());
                 break;
-<<<<<<< HEAD
             case 4:
                 ret = new Data.ToPhi(content);
-=======
+                break;
             case 3:
                 ret = new Data.ToPhi(
                     new String(content, StandardCharsets.UTF_8)
                 );
->>>>>>> aa60ec57
                 break;
             case 5:
                 if (this.error.get() == null) {
