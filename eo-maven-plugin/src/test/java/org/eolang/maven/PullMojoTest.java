/*
 * The MIT License (MIT)
 *
 * Copyright (c) 2016-2022 Objectionary.com
 *
 * Permission is hereby granted, free of charge, to any person obtaining a copy
 * of this software and associated documentation files (the "Software"), to deal
 * in the Software without restriction, including without limitation the rights
 * to use, copy, modify, merge, publish, distribute, sublicense, and/or sell
 * copies of the Software, and to permit persons to whom the Software is
 * furnished to do so, subject to the following conditions:
 *
 * The above copyright notice and this permission notice shall be included
 * in all copies or substantial portions of the Software.
 *
 * THE SOFTWARE IS PROVIDED "AS IS", WITHOUT WARRANTY OF ANY KIND, EXPRESS OR
 * IMPLIED, INCLUDING BUT NOT LIMITED TO THE WARRANTIES OF MERCHANTABILITY,
 * FITNESS FOR A PARTICULAR PURPOSE AND NON-INFRINGEMENT. IN NO EVENT SHALL THE
 * AUTHORS OR COPYRIGHT HOLDERS BE LIABLE FOR ANY CLAIM, DAMAGES OR OTHER
 * LIABILITY, WHETHER IN AN ACTION OF CONTRACT, TORT OR OTHERWISE, ARISING FROM,
 * OUT OF OR IN CONNECTION WITH THE SOFTWARE OR THE USE OR OTHER DEALINGS IN THE
 * SOFTWARE.
 */
package org.eolang.maven;

import com.yegor256.tojos.MnJson;
import java.io.IOException;
import java.nio.file.Path;
import java.nio.file.Paths;
import java.util.LinkedList;
<<<<<<< HEAD
import org.cactoos.func.UncheckedFunc;
import org.cactoos.io.InputOf;
=======
>>>>>>> 36dc630e
import org.cactoos.io.ResourceOf;
import org.eolang.maven.objectionary.Objectionary;
import org.eolang.maven.util.Home;
import org.eolang.maven.util.Online;
import org.hamcrest.MatcherAssert;
import org.hamcrest.Matchers;
import org.junit.jupiter.api.Test;
import org.junit.jupiter.api.io.TempDir;

/**
 * Test case for {@link PullMojo}.
 *
 * @since 0.1
 */
final class PullMojoTest {

    /**
     * Default format of eo-foreign.json for all tests.
     */
    private static final String FOREIGN_FORMAT = "json";

    @Test
    void testSimplePull(@TempDir final Path temp) throws IOException {
        final Path target = temp.resolve("target");
        final Path foreign = temp.resolve("eo-foreign.json");
        Catalogs.INSTANCE.make(foreign, PullMojoTest.FOREIGN_FORMAT)
            .add("org.eolang.io.stdout")
            .set(AssembleMojo.ATTR_SCOPE, "compile")
            .set(AssembleMojo.ATTR_VERSION, "*.*.*");
        new Moja<>(PullMojo.class)
            .with("targetDir", target.toFile())
            .with("foreign", foreign.toFile())
            .with("foreignFormat", PullMojoTest.FOREIGN_FORMAT)
            .with("objectionary", this.dummy())
            .execute();
        MatcherAssert.assertThat(
            new Home(target).exists(
                Paths.get(
                    String.format(
                        "%s/org/eolang/io/stdout.eo",
                        PullMojo.DIR
                    )
                )
            ),
            Matchers.is(new Online().value())
        );
    }

    @Test
    void pullsUsingOfflineHashFile(@TempDir final Path temp) throws IOException {
        new Home().save(
            new ResourceOf("org/eolang/maven/commits/tags.txt"),
            temp.resolve("tags.txt")
        );
        final Path target = temp.resolve("target");
        final Path foreign = temp.resolve("eo-foreign.json");
        Catalogs.INSTANCE.make(foreign, PullMojoTest.FOREIGN_FORMAT)
            .add("org.eolang.io.stdout")
            .set(AssembleMojo.ATTR_SCOPE, "compile")
            .set(AssembleMojo.ATTR_VERSION, "*.*.*");
        new Moja<>(PullMojo.class)
            .with("targetDir", target.toFile())
            .with("foreign", foreign.toFile())
            .with("foreignFormat", PullMojoTest.FOREIGN_FORMAT)
            .with("objectionary", this.dummy())
            .with("offlineHashFile", temp.resolve("tags.txt"))
            .execute();
        MatcherAssert.assertThat(
            new LinkedList<>(new MnJson(foreign).read()).getFirst().get("hash"),
            Matchers.equalTo("mmmmmmm")
        );
    }

    /**
     * Offline hash test.
     *
     * @param temp Temporary directory for test.
     */
    @Test
    void pullsUsingOfflineHash(@TempDir final Path temp) {
        final Path target = temp.resolve("target");
        final Path foreign = temp.resolve("eo-foreign.json");
        Catalogs.INSTANCE.make(foreign, PullMojoTest.FOREIGN_FORMAT)
            .add("org.eolang.io.stdout")
            .set(AssembleMojo.ATTR_SCOPE, "compile")
            .set(AssembleMojo.ATTR_VERSION, "*.*.*");
        new Moja<>(PullMojo.class)
            .with("targetDir", target.toFile())
            .with("foreign", foreign.toFile())
            .with("foreignFormat", PullMojoTest.FOREIGN_FORMAT)
            .with("objectionary", this.dummy())
            .with("tag", "1.0.0")
            .with("offlineHash", "*.*.*:abcdefg")
            .execute();
        MatcherAssert.assertThat(
            new LinkedList<>(new MnJson(foreign).read()).getFirst().get("hash"),
            Matchers.equalTo("abcdefg")
        );
    }

    /**
     * Dummy Objectionary.
     *
     * @return Dummy Objectionary.
     */
    private Objectionary dummy() {
<<<<<<< HEAD
        return new OyLambda(
            new UncheckedFunc<>(s -> new InputOf("[] > hello\n"))
        );
=======
        return new OyFake();
>>>>>>> 36dc630e
    }

}<|MERGE_RESOLUTION|>--- conflicted
+++ resolved
@@ -28,11 +28,6 @@
 import java.nio.file.Path;
 import java.nio.file.Paths;
 import java.util.LinkedList;
-<<<<<<< HEAD
-import org.cactoos.func.UncheckedFunc;
-import org.cactoos.io.InputOf;
-=======
->>>>>>> 36dc630e
 import org.cactoos.io.ResourceOf;
 import org.eolang.maven.objectionary.Objectionary;
 import org.eolang.maven.util.Home;
@@ -139,13 +134,7 @@
      * @return Dummy Objectionary.
      */
     private Objectionary dummy() {
-<<<<<<< HEAD
-        return new OyLambda(
-            new UncheckedFunc<>(s -> new InputOf("[] > hello\n"))
-        );
-=======
         return new OyFake();
->>>>>>> 36dc630e
     }
 
 }