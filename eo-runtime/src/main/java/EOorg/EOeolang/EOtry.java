--- conflicted
+++ resolved
@@ -31,9 +31,7 @@
 import org.eolang.AtFree;
 import org.eolang.Data;
 import org.eolang.Dataized;
-import org.eolang.ExAbstract;
 import org.eolang.PhDefault;
-import org.eolang.PhWith;
 import org.eolang.Phi;
 import org.eolang.XmirObject;
 
@@ -83,69 +81,4 @@
         );
     }
 
-<<<<<<< HEAD
-=======
-    /**
-     * The token.
-     * @since 0.19
-     */
-    @XmirObject(oname = "goto.throw")
-    private final class Throw extends PhDefault {
-
-        /**
-         * Ctor.
-         * @param sigma Sigma
-         */
-        Throw(final Phi sigma) {
-            super(sigma);
-            this.add("ex", new AtFree());
-            this.add(
-                "φ",
-                new AtComposite(
-                    this,
-                    rho -> {
-                        throw new EOtry.ThrowException(
-                            rho.attr("σ").get(),
-                            rho.attr("ex").get()
-                        );
-                    }
-                )
-            );
-        }
-    }
-
-    /**
-     * When exception happens.
-     * @since 0.19
-     */
-    private static class ThrowException extends ExAbstract {
-
-        /**
-         * Serialization identifier.
-         */
-        private static final long serialVersionUID = 1735493012609760997L;
-
-        /**
-         * Sigma.
-         */
-        public final Phi sigma;
-
-        /**
-         * Exception.
-         */
-        public final Phi exception;
-
-        /**
-         * Ctor.
-         * @param sgm Sigma
-         * @param exp Exception
-         */
-        ThrowException(final Phi sgm, final Phi exp) {
-            super();
-            this.sigma = sgm;
-            this.exception = exp;
-        }
-    }
-
->>>>>>> 97ee0b0f
 }