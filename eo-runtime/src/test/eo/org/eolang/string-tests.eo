--- conflicted
+++ resolved
@@ -73,7 +73,6 @@
       "Hello"
       42
 
-<<<<<<< HEAD
 [] > text-block-one-line
   eq. > @
     "Abc"
@@ -98,13 +97,12 @@
       y
      x
     """.as-bytes
-=======
+
 [] > compares-two-different-strings
   not. > @
     eq.
       "Hello"
       "Good bye"
->>>>>>> fc17d5b8
 
 [] > supports-escape-sequences
   eq. > @
