out:
  - ".*greater.*"
<<<<<<< HEAD
file: org/eolang/snippets/ifthenelse.eo
args: [ "org.eolang.snippets.ifthenelse", "17" ]
=======
args: [ "main" ]
>>>>>>> 6c24baec
eo: |
  +package org.eolang.snippets
  +alias org.eolang.io.stdout

  [args] > ifthenelse
    [n] > f
      if. > @
        n.lt 0
        "smaller"
        "greater"
    stdout > @
      f 17
<|MERGE_RESOLUTION|>--- conflicted
+++ resolved
@@ -1,11 +1,7 @@
 out:
   - ".*greater.*"
-<<<<<<< HEAD
 file: org/eolang/snippets/ifthenelse.eo
-args: [ "org.eolang.snippets.ifthenelse", "17" ]
-=======
-args: [ "main" ]
->>>>>>> 6c24baec
+args: [ "org.eolang.snippets.ifthenelse" ]
 eo: |
   +package org.eolang.snippets
   +alias org.eolang.io.stdout
