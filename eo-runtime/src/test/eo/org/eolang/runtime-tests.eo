--- conflicted
+++ resolved
@@ -416,7 +416,6 @@
     $.equal-to
       "[Hello, Jeff]"
 
-<<<<<<< HEAD
 [] > right-way-to-use-hierarchy
   [value] > pybool
     value > @
@@ -426,7 +425,7 @@
     [x] > add
       ^.^.pyint (value.plus (x.value)) > @
   ((pyint 1).add (pyint 3)).eq (pyint 4) > @
-=======
+
 [] > check-triple-quotes
   assert-that > @
     """
@@ -434,5 +433,4 @@
 
     Hello
     """
-    $.equal-to "Hello\n\nHello"
->>>>>>> 988d3dbd
+    $.equal-to "Hello\n\nHello"