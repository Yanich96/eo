--- conflicted
+++ resolved
@@ -43,13 +43,10 @@
 import org.apache.maven.plugins.annotations.LifecyclePhase;
 import org.apache.maven.plugins.annotations.Mojo;
 import org.apache.maven.plugins.annotations.Parameter;
-import org.cactoos.scalar.LengthOf;
-import org.cactoos.scalar.Unchecked;
 
 /**
  * Find all required runtime dependencies, download
  * them from Maven Central, unpack and place to target/eo.
- * <p>
  * The motivation for this mojo is simple: Maven doesn't have
  * a mechanism of adding .JAR files to transpile/test classpath in
  * runtime.
@@ -193,8 +190,7 @@
             }
             final Dependency one = dep.get();
             final String coords = ResolveMojo.coords(one);
-            if (this.skipZeroVersions
-                && ParseMojo.ZERO.equals(one.getVersion())) {
+            if (this.skipZeroVersions && ParseMojo.ZERO.equals(one.getVersion())) {
                 Logger.debug(
                     this, "Zero-version dependency for %s/%s skipped: %s",
                     tojo.get(Tojos.KEY), tojo.get(AssembleMojo.ATTR_VERSION),
@@ -209,12 +205,6 @@
             deps.add(one);
             tojo.set(AssembleMojo.ATTR_JAR, coords);
         }
-<<<<<<< HEAD
-        return new AllDependencies(deps, this.ignoreVersionConflicts)
-            .withoutConflicts()
-            .withRuntimeDependency()
-            .toList();
-=======
         this.checkConflicts(deps);
         this.checkTransitive(deps);
         return deps.stream()
@@ -290,7 +280,10 @@
                 throw new IllegalStateException(msg);
             }
         }
->>>>>>> 651bac89
+        return new AllDependencies(deps, this.ignoreVersionConflicts)
+            .withoutConflicts()
+            .withRuntimeDependency()
+            .toList();
     }
 
     /**
