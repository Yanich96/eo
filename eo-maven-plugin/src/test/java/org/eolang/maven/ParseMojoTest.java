/*
 * The MIT License (MIT)
 *
 * Copyright (c) 2016-2022 Objectionary.com
 *
 * Permission is hereby granted, free of charge, to any person obtaining a copy
 * of this software and associated documentation files (the "Software"), to deal
 * in the Software without restriction, including without limitation the rights
 * to use, copy, modify, merge, publish, distribute, sublicense, and/or sell
 * copies of the Software, and to permit persons to whom the Software is
 * furnished to do so, subject to the following conditions:
 *
 * The above copyright notice and this permission notice shall be included
 * in all copies or substantial portions of the Software.
 *
 * THE SOFTWARE IS PROVIDED "AS IS", WITHOUT WARRANTY OF ANY KIND, EXPRESS OR
 * IMPLIED, INCLUDING BUT NOT LIMITED TO THE WARRANTIES OF MERCHANTABILITY,
 * FITNESS FOR A PARTICULAR PURPOSE AND NON-INFRINGEMENT. IN NO EVENT SHALL THE
 * AUTHORS OR COPYRIGHT HOLDERS BE LIABLE FOR ANY CLAIM, DAMAGES OR OTHER
 * LIABILITY, WHETHER IN AN ACTION OF CONTRACT, TORT OR OTHERWISE, ARISING FROM,
 * OUT OF OR IN CONNECTION WITH THE SOFTWARE OR THE USE OR OTHER DEALINGS IN THE
 * SOFTWARE.
 */
package org.eolang.maven;

import com.yegor256.tojos.Csv;
import com.yegor256.tojos.MonoTojos;
import com.yegor256.tojos.SmartTojos;
import java.nio.file.Files;
import java.nio.file.Path;
import org.cactoos.io.ResourceOf;
import org.cactoos.text.TextOf;
import org.hamcrest.MatcherAssert;
import org.hamcrest.Matchers;
import org.junit.jupiter.api.Assertions;
import org.junit.jupiter.api.Test;
import org.junit.jupiter.api.io.TempDir;

/**
 * Test case for {@link ParseMojo}.
 *
 * @since 0.1
 */
<<<<<<< HEAD
@SuppressWarnings("PMD.AvoidDuplicateLiterals")
public final class ParseMojoTest {
=======
final class ParseMojoTest {
>>>>>>> c301d69c

    @Test
    void testSimpleParsing(@TempDir final Path temp) throws Exception {
        final Path src = temp.resolve("foo/x/main.eo");
        final Path target = temp.resolve("target");
        new Save(
            "+package f\n\n[args] > main\n  (stdout \"Hello!\").print\n",
            src
        ).save();
        final Path foreign = temp.resolve("eo-foreign.json");
        new MonoTojos(new Csv(foreign))
            .add("foo.x.main")
            .set(AssembleMojo.ATTR_SCOPE, "compile")
            .set(AssembleMojo.ATTR_EO, src.toString());
        new Moja<>(ParseMojo.class)
            .with("targetDir", target.toFile())
            .with("foreign", foreign.toFile())
            .with("foreignFormat", "csv")
            .execute();
        MatcherAssert.assertThat(
            Files.exists(
                target.resolve(
                    String.format("%s/foo/x/main.%s", ParseMojo.DIR, TranspileMojo.EXT)
                )
            ),
            Matchers.is(true)
        );
        MatcherAssert.assertThat(
            new SmartTojos(
                new MonoTojos(new Csv(foreign))
            ).getById("foo.x.main").exists("xmir"),
            Matchers.is(true)
        );
    }

    @Test
<<<<<<< HEAD
    public void testSimpleParsingCached(@TempDir final Path temp) throws Exception {
        final Path src = temp.resolve("foo/x/main.eo");
        final Path target = temp.resolve("target");
        new Save(
            "invalid content",
            src
        ).save();
        final Path foreign = temp.resolve("eo-foreign.json");
        new Cached(
            new HashOfTag("0.25.0").shortHash(),
            "foo.x.main.xmir",
            temp.resolve("parsed")
        ).save(
            new TextOf(new ResourceOf("org/eolang/maven/main.xmir")).asString()
        );
        new MonoTojos(new Csv(foreign))
            .add("foo.x.main")
            .set(AssembleMojo.ATTR_SCOPE, "compile")
            .set(AssembleMojo.ATTR_EO, src.toString())
            .set(AssembleMojo.ATTR_VERSION, "0.25.0");
        new Moja<>(ParseMojo.class)
            .with("targetDir", target.toFile())
            .with("foreign", foreign.toFile())
            .with("foreignFormat", "csv")
            .with("cache", temp.resolve("parsed"))
            .execute();
        MatcherAssert.assertThat(
            Files.exists(
                target.resolve(
                    String.format("%s/foo/x/main.%s", ParseMojo.DIR, TranspileMojo.EXT)
                )
            ),
            Matchers.is(true)
        );
        MatcherAssert.assertThat(
            new SmartTojos(
                new MonoTojos(new Csv(foreign))
            ).getById("foo.x.main").exists("xmir"),
            Matchers.is(true)
        );
    }

    @Test
    public void testCrashOnInvalidSyntax(@TempDir final Path temp)
=======
    void testCrashOnInvalidSyntax(@TempDir final Path temp)
>>>>>>> c301d69c
        throws Exception {
        final Path src = temp.resolve("bar/src.eo");
        new Save("something < is wrong here", src).save();
        final Path foreign = temp.resolve("foreign-1.json");
        new MonoTojos(new Csv(foreign))
            .add("bar.src")
            .set(AssembleMojo.ATTR_SCOPE, "compile")
            .set(AssembleMojo.ATTR_EO, src.toString());
        Assertions.assertThrows(
            IllegalArgumentException.class,
            () -> new Moja<>(ParseMojo.class)
                .with("targetDir", temp.resolve("target").toFile())
                .with("foreign", foreign.toFile())
                .with("foreignFormat", "csv")
                .execute()
        );
    }

    @Test
    void testCrashesWithFileName(@TempDir final Path temp)
        throws Exception {
        final Path src = temp.resolve("bar/src.eo");
        new Save("something < is wrong here", src).save();
        final Path foreign = temp.resolve("foreign-1.json");
        new MonoTojos(new Csv(foreign))
            .add("bar.src")
            .set(AssembleMojo.ATTR_SCOPE, "compile")
            .set(AssembleMojo.ATTR_EO, src.toString());
        final IllegalArgumentException exception = Assertions.assertThrows(
            IllegalArgumentException.class,
            () -> new Moja<>(ParseMojo.class)
                .with("targetDir", temp.resolve("target").toFile())
                .with("foreign", foreign.toFile())
                .with("foreignFormat", "csv")
                .execute()
        );
        Assertions.assertEquals(exception.getMessage(), String.format("Failed to parse %s", src));
    }

    @Test
    void testDoNotCrashesWithFailOnError(@TempDir final Path temp)
        throws Exception {
        final Path src = temp.resolve("foo/x/main.eo");
        final Path target = temp.resolve("target");
        new Save(
            "something < is wrong here",
            src
        ).save();
        final Path foreign = temp.resolve("eo-foreign.json");
        new MonoTojos(new Csv(foreign))
            .add("foo.x.main")
            .set(AssembleMojo.ATTR_SCOPE, "compile")
            .set(AssembleMojo.ATTR_EO, src.toString());
        new Moja<>(ParseMojo.class)
            .with("targetDir", target.toFile())
            .with("foreign", foreign.toFile())
            .with("foreignFormat", "csv")
            .with("failOnError", false)
            .execute();
        MatcherAssert.assertThat(
            Files.notExists(
                target.resolve(
                    String.format("%s/foo/x/main.%s", ParseMojo.DIR, TranspileMojo.EXT)
                )
            ),
            Matchers.is(true)
        );
    }

}<|MERGE_RESOLUTION|>--- conflicted
+++ resolved
@@ -41,12 +41,8 @@
  *
  * @since 0.1
  */
-<<<<<<< HEAD
 @SuppressWarnings("PMD.AvoidDuplicateLiterals")
 public final class ParseMojoTest {
-=======
-final class ParseMojoTest {
->>>>>>> c301d69c
 
     @Test
     void testSimpleParsing(@TempDir final Path temp) throws Exception {
@@ -83,8 +79,7 @@
     }
 
     @Test
-<<<<<<< HEAD
-    public void testSimpleParsingCached(@TempDir final Path temp) throws Exception {
+    void testSimpleParsingCached(@TempDir final Path temp) throws Exception {
         final Path src = temp.resolve("foo/x/main.eo");
         final Path target = temp.resolve("target");
         new Save(
@@ -127,10 +122,7 @@
     }
 
     @Test
-    public void testCrashOnInvalidSyntax(@TempDir final Path temp)
-=======
     void testCrashOnInvalidSyntax(@TempDir final Path temp)
->>>>>>> c301d69c
         throws Exception {
         final Path src = temp.resolve("bar/src.eo");
         new Save("something < is wrong here", src).save();
