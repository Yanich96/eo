--- conflicted
+++ resolved
@@ -105,6 +105,7 @@
     @Override
     public void exec() throws IOException {
         final Names names = new Names(targetDir.toPath());
+        new File(this.targetDir.toPath().resolve("Lib/").toString()).mkdirs();
         for (final ForeignTojo tojo : this.scopedTojos().withOptimized()) {
             final Path file = tojo.optimized();
             final XML input = new XMLDocument(file);
@@ -137,22 +138,14 @@
                     filename,
                     input.xpath("/program/@name").get(0)
                 );
-<<<<<<< HEAD
                 new Project(this.targetDir.toPath().resolve("Lib/".concat(function)))
                     .with(function, code, dependencies)
                     .save();
-=======
-                project.add(
-                    function,
-                    code,
-                    dependencies
-                );
                 new Native(function, "EOrust.natives").save(
                     new FtDefault(
                         this.generatedDir.toPath().resolve("EOrust").resolve("natives")
                     )
                 );
->>>>>>> 8dacfa33
             }
         }
         names.save();
