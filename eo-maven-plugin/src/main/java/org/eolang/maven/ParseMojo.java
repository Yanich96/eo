/*
 * The MIT License (MIT)
 *
 * Copyright (c) 2016-2022 Objectionary.com
 *
 * Permission is hereby granted, free of charge, to any person obtaining a copy
 * of this software and associated documentation files (the "Software"), to deal
 * in the Software without restriction, including without limitation the rights
 * to use, copy, modify, merge, publish, distribute, sublicense, and/or sell
 * copies of the Software, and to permit persons to whom the Software is
 * furnished to do so, subject to the following conditions:
 *
 * The above copyright notice and this permission notice shall be included
 * in all copies or substantial portions of the Software.
 *
 * THE SOFTWARE IS PROVIDED "AS IS", WITHOUT WARRANTY OF ANY KIND, EXPRESS OR
 * IMPLIED, INCLUDING BUT NOT LIMITED TO THE WARRANTIES OF MERCHANTABILITY,
 * FITNESS FOR A PARTICULAR PURPOSE AND NON-INFRINGEMENT. IN NO EVENT SHALL THE
 * AUTHORS OR COPYRIGHT HOLDERS BE LIABLE FOR ANY CLAIM, DAMAGES OR OTHER
 * LIABILITY, WHETHER IN AN ACTION OF CONTRACT, TORT OR OTHERWISE, ARISING FROM,
 * OUT OF OR IN CONNECTION WITH THE SOFTWARE OR THE USE OR OTHER DEALINGS IN THE
 * SOFTWARE.
 */
package org.eolang.maven;

import com.jcabi.log.Logger;
import com.jcabi.xml.XMLDocument;
import com.yegor256.tojos.Tojo;
import com.yegor256.tojos.Tojos;
import java.io.ByteArrayOutputStream;
import java.io.IOException;
import java.nio.file.Path;
import java.nio.file.Paths;
import java.util.Collection;
import java.util.HashSet;
import java.util.Set;
import java.util.concurrent.Callable;
import java.util.concurrent.ExecutionException;
import java.util.concurrent.Executors;
import java.util.concurrent.atomic.AtomicInteger;
import org.apache.maven.plugins.annotations.LifecyclePhase;
import org.apache.maven.plugins.annotations.Mojo;
import org.apache.maven.plugins.annotations.Parameter;
import org.apache.maven.plugins.annotations.ResolutionScope;
import org.cactoos.io.InputOf;
import org.cactoos.io.OutputTo;
import org.eolang.parser.ParsingException;
import org.eolang.parser.Syntax;
import org.xembly.Directives;
import org.xembly.Xembler;

/**
 * Parse EO to XML.
 *
 * @since 0.1
 * @todo #1230:30min Make number of threads used in thread executor within {@link #exec()} method
 *  configurable via mojo parameter `threads`. Default value should be 4.
 */
@Mojo(
    name = "parse",
    defaultPhase = LifecyclePhase.GENERATE_SOURCES,
    threadSafe = true,
    requiresDependencyResolution = ResolutionScope.COMPILE
)
@SuppressWarnings("PMD.ImmutableField")
public final class ParseMojo extends SafeMojo {

    /**
     * Zero version.
     */
    public static final String ZERO = "0.0.0";

    /**
     * The directory where to parse to.
     */
    public static final String DIR = "01-parse";

    /**
     * Subdirectory for parsed cache.
     */
    public static final String PARSED = "parsed";

    /**
     * EO cache directory.
     * @checkstyle MemberNameCheck (7 lines)
     */
    @Parameter(property = "eo.cache")
    @SuppressWarnings("PMD.ImmutableField")
    private Path cache = Paths.get(System.getProperty("user.home")).resolve(".eo");

    /**
     * Whether we should fail on parsing error.
     * @checkstyle MemberNameCheck (7 lines)
     * @since 0.23.0
     */
    @SuppressWarnings("PMD.ImmutableField")
    @Parameter(
        property = "eo.failOnError",
        defaultValue = "true")
    private boolean failOnError = true;

    @Override
    public void exec() throws IOException {
        final Collection<Tojo> tojos = this.scopedTojos().select(
            row -> row.exists(AssembleMojo.ATTR_EO)
        );
        final Set<Callable<Object>> tasks = new HashSet<>(0);
        final AtomicInteger total = new AtomicInteger(0);
        tojos.stream()
            .map(SynchronizedTojo::new)
            .forEach(
                tojo -> {
                    if (tojo.exists(AssembleMojo.ATTR_XMIR)) {
                        final Path xmir = Paths.get(tojo.get(AssembleMojo.ATTR_XMIR));
                        final Path src = Paths.get(tojo.get(AssembleMojo.ATTR_EO));
                        if (xmir.toFile().lastModified() >= src.toFile().lastModified()) {
                            Logger.debug(
                                this, "Already parsed %s to %s (it's newer than the source)",
<<<<<<< HEAD
                                tojo.get(Tojos.KEY), xmir
=======
                                tojo.get(Tojos.KEY), new Rel(xmir)
>>>>>>> 36fd9204
                            );
                            return;
                        }
                    }
                    tasks.add(
                        Executors.callable(
                            () -> {
                                try {
                                    this.parse(tojo);
                                    total.incrementAndGet();
                                } catch (final IOException ex) {
                                    throw new IllegalStateException(
                                        String.format(
                                            "Unable to parse %s",
                                            tojo.get(Tojos.KEY)
                                        ),
                                        ex
                                    );
                                }
                            }
                        )
                    );
                }
            );
        try {
            Executors.newFixedThreadPool(4)
                .invokeAll(tasks)
                .forEach(
                    completed -> {
                        try {
                            completed.get();
                        } catch (final InterruptedException ex) {
                            Thread.currentThread().interrupt();
                        } catch (final ExecutionException ex) {
                            throw new IllegalArgumentException(
                                ex.getCause().getMessage(),
                                ex
                            );
                        }
                    }
                );
        } catch (final InterruptedException ex) {
            Thread.currentThread().interrupt();
            throw new IllegalStateException(
                String.format(
                    "Interrupted while waiting for %d parsing to finish",
                    total.get()
                ),
                ex
            );
        }
        if (total.get() == 0) {
            if (tojos.isEmpty()) {
                Logger.info(this, "No .eo sources need to be parsed to XMIRs");
            } else {
                Logger.info(this, "No .eo sources parsed to XMIRs");
            }
        } else {
            Logger.info(this, "Parsed %d .eo sources to XMIRs", total.get());
        }
    }

    /**
     * Parse EO file to XML.
     *
     * @param tojo The tojo
     * @throws IOException If fails
     */
    @SuppressWarnings({"PMD.AvoidCatchingGenericException", "PMD.ExceptionAsFlowControl"})
    private void parse(final Tojo tojo) throws IOException {
        final Path source = Paths.get(tojo.get(AssembleMojo.ATTR_EO));
        final String name = tojo.get(Tojos.KEY);
        final Footprint footprint;
        if (tojo.exists(AssembleMojo.ATTR_HASH)) {
            footprint = new FtCached(
                tojo.get(AssembleMojo.ATTR_HASH),
                this.targetDir.toPath().resolve(ParseMojo.DIR),
                this.cache.resolve(ParseMojo.PARSED)
            );
        } else {
            footprint = new FtDefault(
                this.targetDir.toPath().resolve(ParseMojo.DIR)
            );
        }
        try {
            footprint.save(
                name,
                AssembleMojo.ATTR_XMIR,
                () -> {
                    final ByteArrayOutputStream baos = new ByteArrayOutputStream();
                    new Syntax(
                        name,
                        new InputOf(source),
                        new OutputTo(baos)
                    ).parse();
                    final String parsed = new XMLDocument(
                        new Xembler(
                            new Directives().xpath("/program").attr(
                                "source",
                                source.toAbsolutePath()
                            )
                        ).applyQuietly(new XMLDocument(baos.toByteArray()).node())
                    ).toString();
                    Logger.debug(
                        this,
                        "Parsed program %s:\n %s",
                        name,
                        parsed
                    );
                    return parsed;
                }
            );
        } catch (final ParsingException ex) {
            if (this.failOnError) {
                throw new IllegalArgumentException(
                    String.format("Failed to parse %s", source),
                    ex
                );
            }
            Logger.warn(
                this, "Parsing was skipped due to failOnError=false. In file %s with error: %s",
                source,
                ex.getMessage()
            );
            return;
        }
        final Path target = new Place(name).make(
            this.targetDir.toPath().resolve(ParseMojo.DIR),
            TranspileMojo.EXT
        );
        tojo.set(AssembleMojo.ATTR_XMIR, target.toAbsolutePath().toString());
        Logger.debug(
            this, "Parsed %s to %s",
<<<<<<< HEAD
            source, target
=======
            new Rel(source), new Rel(target)
>>>>>>> 36fd9204
        );
    }
}<|MERGE_RESOLUTION|>--- conflicted
+++ resolved
@@ -116,11 +116,7 @@
                         if (xmir.toFile().lastModified() >= src.toFile().lastModified()) {
                             Logger.debug(
                                 this, "Already parsed %s to %s (it's newer than the source)",
-<<<<<<< HEAD
-                                tojo.get(Tojos.KEY), xmir
-=======
                                 tojo.get(Tojos.KEY), new Rel(xmir)
->>>>>>> 36fd9204
                             );
                             return;
                         }
@@ -254,11 +250,7 @@
         tojo.set(AssembleMojo.ATTR_XMIR, target.toAbsolutePath().toString());
         Logger.debug(
             this, "Parsed %s to %s",
-<<<<<<< HEAD
-            source, target
-=======
             new Rel(source), new Rel(target)
->>>>>>> 36fd9204
         );
     }
 }