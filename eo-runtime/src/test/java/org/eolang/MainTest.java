--- conflicted
+++ resolved
@@ -78,10 +78,7 @@
     }
 
     @Test
-<<<<<<< HEAD
-=======
     @Disabled
->>>>>>> cbfb0401
     void executesJvmFullRun() {
         MatcherAssert.assertThat(
             MainTest.exec("--verbose", "org.eolang.io.stdout", "Hello, dude!"),
