--- conflicted
+++ resolved
@@ -201,12 +201,6 @@
      * Used for object versioning implementation.
      * If set to TRUE, external tojos are used instead of foreign ones and all
      * inherited Mojos behave a bit differently.
-<<<<<<< HEAD
-     * @checkstyle VisibilityModifierCheck (10 lines)
-     */
-    @Parameter(property = "eo.versioned", defaultValue = "false")
-    protected boolean versioned;
-=======
      * @todo #1602:30min Remove the flag when objection versioned is
      *  implemented. The variable is used for implementation of object
      *  versioning. It allows to use external tojos instead of foreign in Mojos.
@@ -217,7 +211,6 @@
      */
     @Parameter(property = "eo.withVersions", defaultValue = "false")
     protected boolean withVersions;
->>>>>>> 5dc84975
 
     /**
      * Cached tojos.
@@ -341,11 +334,7 @@
      */
     protected final ForeignTojos scopedTojos() {
         final ForeignTojos tjs;
-<<<<<<< HEAD
-        if (this.external != null && this.versioned) {
-=======
         if (this.external != null && this.withVersions) {
->>>>>>> 5dc84975
             tjs = this.externalTojos;
         } else {
             tjs = this.tojos;
