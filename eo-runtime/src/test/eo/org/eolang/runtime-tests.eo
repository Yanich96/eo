# The MIT License (MIT)
#
# Copyright (c) 2016-2022 Yegor Bugayenko
#
# Permission is hereby granted, free of charge, to any person obtaining a copy
# of this software and associated documentation files (the "Software"), to deal
# in the Software without restriction, including without limitation the rights
# to use, copy, modify, merge, publish, distribute, sublicense, and/or sell
# copies of the Software, and to permit persons to whom the Software is
# furnished to do so, subject to the following conditions:
#
# The above copyright notice and this permission notice shall be included
# in all copies or substantial portions of the Software.
#
# THE SOFTWARE IS PROVIDED "AS IS", WITHOUT WARRANTY OF ANY KIND, EXPRESS OR
# IMPLIED, INCLUDING BUT NOT LIMITED TO THE WARRANTIES OF MERCHANTABILITY,
# FITNESS FOR A PARTICULAR PURPOSE AND NON-INFRINGEMENT. IN NO EVENT SHALL THE
# AUTHORS OR COPYRIGHT HOLDERS BE LIABLE FOR ANY CLAIM, DAMAGES OR OTHER
# LIABILITY, WHETHER IN AN ACTION OF CONTRACT, TORT OR OTHERWISE, ARISING FROM,
# OUT OF OR IN CONNECTION WITH THE SOFTWARE OR THE USE OR OTHER DEALINGS IN THE
# SOFTWARE.

+package org.eolang
+home https://github.com/objectionary/eo
+version 0.0.0
+alias org.eolang.txt.sprintf
+alias org.eolang.gray.cage
+alias org.eolang.hamcrest.assert-that
+junit

[] > understands-this-correctly
  [x] > a
    $.x > @
  assert-that > @
    a 42
    $.equal-to 42

[] > takes-parent-object
  [x] > a
    [] > take
      ^.x > @
    take > @
  assert-that > @
    a 42
    $.equal-to 42

[] > makes-object-a-constant
  [] > foo
    as-int. > @
      mul.
        random
        100.0
  foo.@ > f!
  assert-that > @
    f
    $.equal-to f

[] > kids-are-accessible-in-const-object
  [] > a
    [] > hello
      42 > @
  a > b!
  assert-that > @
    b.hello
    $.equal-to 42

[] > takes-parent-through-attribute
  42 > x
  $ > this
  [] > @
    [] > @
      [] > @
        assert-that > @
          this.x
          $.equal-to 42

[] > throws-when-applies-to-closed-object
  [x] > a
    x > @
  a FALSE > closed
  closed TRUE > @

[] > makes-deep-object-recursively
  assert-that > @
    x 10
    $.equal-to 0
  [i] > x
    if. > @
      i.lt 0
      0
      x
        i.minus 1

[] > iterates-over-sigma
  memory 0 > x
  assert-that > @
    seq
      x.write TRUE
      eq.
        1
        x.while
          [i]
            &.x.write FALSE > @
    $.equal-to TRUE

[] > calculates-only-once-BROKEN
  memory 0 > x
  [] > a
    seq > @
      x.write (x.plus 1)
      42
  assert-that > @
    seq
      x.write 0
      a.neg.neg.neg.neg.eq 42
      x
    $.equal-to 1

[] > rho-of-add-should-not-change
  memory 0 > f1
  cage 0 > f2
  memory 0 > f0
  assert-that > @
    seq
      f0.write 0
      f1.write 1
      f2.write ((f0).plus (f1))
      f1.write f2
      TRUE
    $.equal-to TRUE

[] > positive-object-vertices
  assert-that > @
    and.
      42.<.eq (42.<)
      "Hello".<.eq ("Hello".<)
<<<<<<< HEAD
      42.plus.<.gt 0
=======
      42.plus.<.greater 0
>>>>>>> 5f148b31
      45-1F-E7.<.eq (45-1F-E7.<)
    $.equal-to TRUE

[] > negative-object-vertices
  [x] > a
  assert-that > @
    or.
      (2.plus 3).<.eq (5.<)
      42.<.eq (42.0.<)
      45-1F-E8.<.eq (45-1F-E8-83.<)
      (a 5).<.eq ((a 5).<)
      (* 1 2 3).<.eq ((* 1 2 3).<)
    $.is
      $.not
        $.equal-to TRUE

[] > recursion-without-arguments
  memory 0 > n
  [] > func
    if. > @
      n.gt 0
      seq
        n.write (n.minus 1)
        ^.func
        TRUE
      TRUE
  assert-that > @
    seq
      n.write 4
      func
    $.equal-to TRUE

[] > creates-vararg-from-variable-array
  * "Jeff" 42 > a
  assert-that > @
    sprintf
      "Hello, %s, are you %d?"
      ...a
    $.equal-to "Hello, Jeff, are you 42?"

[] > creates-vararg-from-array
  assert-that > @
    sprintf
      "Hello, %s, are you %d?"
      ...* "Jeff" 42
    $.equal-to "Hello, Jeff, are you 42?"

[] > returns-same-object
  [] > foo
    [] > @
      memory 0 > x
  assert-that > @
    foo.x.<
    $.equal-to
      foo.x.<

[] > compiles-correctly-with-long-duplicate-names
  [] > long-object-name
    [] > long-object-name
      [] > long-object-name
        [] > long-object-name
          [] > long-object-name
  assert-that > @
    long-object-name
    $.is
      $.anything

[] > refers-to-inner-vars-correctly
  memory 0 > go
  assert-that > @
    seq
      go.write TRUE
      go.while
        [i]
          memory 0 > m
          seq > @
            42 > x
            m.write x
            go.write FALSE
      TRUE
    $.equal-to TRUE

[] > named-inner-abstract-object
  [] > @
    seq > @
      [] > a
        TRUE > @

[] > calling-caged-function
  cage 0 > h
  [x] > func
    sprintf "Hello, %s!" x > @
  assert-that > @
    seq
      h.write func
      h.@ "Jeff"
    $.equal-to "Hello, Jeff!"

[] > app-that-calls-varargs-func
  [] > app
    [args...] > f
      1 > a
      2 > @
    (f 1 2 3) > @
  app > output
  assert-that > @
    output
    $.equal-to 2

[] > directly-accesses-objects-from-root
  Q.org.eolang.memory 0 > m
  assert-that > @
    seq
      m.write 42
      Q.org.eolang.io.stdout
        "Hello, world!"
      m.write (m.minus 2)
      m
    $.equal-to 40

[] > directly-accesses-objects-from-standard-root
  QQ.memory 0 > m
  assert-that > @
    seq
      m.write 42
      QQ.io.stdout
        "Works fine!"
      m.write (m.minus 2)
      m
    $.equal-to 40

[] > standard-root-and-root
  QQ.txt.sprintf > stand-root
    "one %s"
    "two"
  Q.org.eolang.txt.sprintf > root
    "%s two"
    "one"
  assert-that > @
    root
    $.equal-to stand-root

[] > extract-attribute-from-decoratee
  [foo] > return
  [] > a
    return > @
      plus.
        42
        1
  assert-that > @
    a.foo
    $.equal-to 43

[] > takes-object-id-from-abstract-empty
  [] > foo
    [] > y
  assert-that > @
    foo.y.<.eq
      foo.y.<
    $.equal-to TRUE

# @todo #755:15min We need to remove
#  the anything matcher. We can do it only
#  after fixing the eo-hamcrest library
#  when new EO version will be released.
[] > compares-two-foreign-objects
  assert-that > @
    assert-that
      sprintf.<
      $.all-of
        $.equal-to
          QQ.txt.sprintf.<
        $.equal-to
          Q.org.eolang.txt.sprintf.<
    $.anything

[] > compares-two-local-objects
  assert-that > @
    5.plus.<
    $.is
      $.not
        $.equal-to
          5.plus.<

[] > constant-defends-against-side-effects
  memory 7 > a
  [x] > inc
    seq > @
      x.write
        x.plus 1
      x
  inc a > n!
  assert-that > @
    times.
      n
      n
    $.equal-to 64<|MERGE_RESOLUTION|>--- conflicted
+++ resolved
@@ -134,11 +134,7 @@
     and.
       42.<.eq (42.<)
       "Hello".<.eq ("Hello".<)
-<<<<<<< HEAD
       42.plus.<.gt 0
-=======
-      42.plus.<.greater 0
->>>>>>> 5f148b31
       45-1F-E7.<.eq (45-1F-E7.<)
     $.equal-to TRUE
 
