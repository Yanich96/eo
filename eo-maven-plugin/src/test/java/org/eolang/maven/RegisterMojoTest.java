/*
 * The MIT License (MIT)
 *
 * Copyright (c) 2016-2023 Objectionary.com
 *
 * Permission is hereby granted, free of charge, to any person obtaining a copy
 * of this software and associated documentation files (the "Software"), to deal
 * in the Software without restriction, including without limitation the rights
 * to use, copy, modify, merge, publish, distribute, sublicense, and/or sell
 * copies of the Software, and to permit persons to whom the Software is
 * furnished to do so, subject to the following conditions:
 *
 * The above copyright notice and this permission notice shall be included
 * in all copies or substantial portions of the Software.
 *
 * THE SOFTWARE IS PROVIDED "AS IS", WITHOUT WARRANTY OF ANY KIND, EXPRESS OR
 * IMPLIED, INCLUDING BUT NOT LIMITED TO THE WARRANTIES OF MERCHANTABILITY,
 * FITNESS FOR A PARTICULAR PURPOSE AND NON-INFRINGEMENT. IN NO EVENT SHALL THE
 * AUTHORS OR COPYRIGHT HOLDERS BE LIABLE FOR ANY CLAIM, DAMAGES OR OTHER
 * LIABILITY, WHETHER IN AN ACTION OF CONTRACT, TORT OR OTHERWISE, ARISING FROM,
 * OUT OF OR IN CONNECTION WITH THE SOFTWARE OR THE USE OR OTHER DEALINGS IN THE
 * SOFTWARE.
 */
package org.eolang.maven;

import java.io.IOException;
import java.nio.file.Path;
import java.nio.file.Paths;
import org.cactoos.io.ResourceOf;
import org.eolang.maven.util.Home;
import org.hamcrest.MatcherAssert;
import org.hamcrest.Matchers;
import org.junit.jupiter.api.Assertions;
import org.junit.jupiter.api.Test;
import org.junit.jupiter.api.io.TempDir;

/**
 * Test cases for {@link RegisterMojo}.
 *
 * @since 0.11
 */
final class RegisterMojoTest {

    @Test
    void registersOkNames(@TempDir final Path temp) throws IOException {
        new Home(temp).save(
            new ResourceOf("org/eolang/maven/file-name/abc-def.eo"),
            Paths.get("src/eo/org/eolang/maven/abc-def.eo")
        );
        final FakeMaven maven = new FakeMaven(temp)
            .with("sourcesDir", temp.resolve("src/eo").toFile())
            .execute(new FakeMaven.Register());
        MatcherAssert.assertThat(
            maven.foreign().getById("org.eolang.maven.abc-def").exists("id"),
            Matchers.is(true)
        );
    }

    @Test
    void failsWithDotNames(@TempDir final Path temp) throws IOException {
        new Home(temp).save(
            new ResourceOf("org/eolang/maven/file-name/.abc.eo"),
            Paths.get("src/eo/org/eolang/maven/.abc.eo")
        );
        final IllegalStateException exception = Assertions.assertThrows(
            IllegalStateException.class,
            () -> {
                new FakeMaven(temp)
                    .with("sourcesDir", temp.resolve("src/eo").toFile())
                    .execute(new FakeMaven.Register());
            }
        );
        MatcherAssert.assertThat(
            exception.getCause().getCause().getMessage(),
            Matchers.containsString("Incorrect name found: '.abc.eo'")
        );
    }

    @Test
    void doesNotFailWhenNoStrictNames(@TempDir final Path temp) throws IOException {
        new Home(temp).save(
            new ResourceOf("org/eolang/maven/file-name/.abc.eo"),
            Paths.get("src/eo/org/eolang/maven/.abc.eo")
        );
        final FakeMaven maven = new FakeMaven(temp)
            .with("sourcesDir", temp.resolve("src/eo").toFile())
            .with("strictFileNames", false)
            .execute(new FakeMaven.Register());
        MatcherAssert.assertThat(
            maven.foreign().getById("org.eolang.maven..abc").exists("id"),
            Matchers.is(true)
        );
    }

    @Test
<<<<<<< HEAD
    void throwsExceptionInCaseSourceDirIsNotSet(@TempDir final Path temp) {
        Assertions.assertThrows(
            IllegalStateException.class,
            () -> new FakeMaven(temp)
                .withoutDefaults()
                .execute(new FakeMaven.Register()),
            String.format(
                "sourcesDir should not be set and the %s should fail, but didn't",
                RegisterMojo.class
            )
=======
    void registersInExternal(@TempDir final Path temp) throws IOException {
        new Home(temp).save(
            new ResourceOf("org/eolang/maven/file-name/abc-def.eo"),
            Paths.get("src/eo/org/eolang/maven/foo.eo")
        );
        final String name = "org.eolang.maven.foo";
        final String source = "src/eo";
        final FakeMaven maven = new FakeMaven(temp)
            .with("sourcesDir", temp.resolve(source).toFile())
            .execute(new FakeMaven.Register());
        MatcherAssert.assertThat(
            String.format(
                "Source object %s placed in %s should have been registered in external tojos but it didn't",
                name,
                source
            ),
            maven.external()
                .getById(name)
                .exists("id"),
            Matchers.is(true)
        );
        MatcherAssert.assertThat(
            "External and foreign tojos should have the same status after registering because of identical behaviour at the step but they didn't",
            maven.foreignTojos().status(),
            Matchers.equalTo(maven.externalTojos().status())
>>>>>>> 6281849b
        );
    }
}<|MERGE_RESOLUTION|>--- conflicted
+++ resolved
@@ -93,18 +93,6 @@
     }
 
     @Test
-<<<<<<< HEAD
-    void throwsExceptionInCaseSourceDirIsNotSet(@TempDir final Path temp) {
-        Assertions.assertThrows(
-            IllegalStateException.class,
-            () -> new FakeMaven(temp)
-                .withoutDefaults()
-                .execute(new FakeMaven.Register()),
-            String.format(
-                "sourcesDir should not be set and the %s should fail, but didn't",
-                RegisterMojo.class
-            )
-=======
     void registersInExternal(@TempDir final Path temp) throws IOException {
         new Home(temp).save(
             new ResourceOf("org/eolang/maven/file-name/abc-def.eo"),
@@ -130,7 +118,20 @@
             "External and foreign tojos should have the same status after registering because of identical behaviour at the step but they didn't",
             maven.foreignTojos().status(),
             Matchers.equalTo(maven.externalTojos().status())
->>>>>>> 6281849b
+        );
+    }
+
+    @Test
+    void throwsExceptionInCaseSourceDirIsNotSet(@TempDir final Path temp) {
+        Assertions.assertThrows(
+            IllegalStateException.class,
+            () -> new FakeMaven(temp)
+                .withoutDefaults()
+                .execute(new FakeMaven.Register()),
+            String.format(
+                "sourcesDir should not be set and the %s should fail, but didn't",
+                RegisterMojo.class
+            )
         );
     }
 }