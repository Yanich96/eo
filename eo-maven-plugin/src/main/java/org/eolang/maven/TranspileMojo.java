/*
 * The MIT License (MIT)
 *
 * Copyright (c) 2016-2023 Objectionary.com
 *
 * Permission is hereby granted, free of charge, to any person obtaining a copy
 * of this software and associated documentation files (the "Software"), to deal
 * in the Software without restriction, including without limitation the rights
 * to use, copy, modify, merge, publish, distribute, sublicense, and/or sell
 * copies of the Software, and to permit persons to whom the Software is
 * furnished to do so, subject to the following conditions:
 *
 * The above copyright notice and this permission notice shall be included
 * in all copies or substantial portions of the Software.
 *
 * THE SOFTWARE IS PROVIDED "AS IS", WITHOUT WARRANTY OF ANY KIND, EXPRESS OR
 * IMPLIED, INCLUDING BUT NOT LIMITED TO THE WARRANTIES OF MERCHANTABILITY,
 * FITNESS FOR A PARTICULAR PURPOSE AND NON-INFRINGEMENT. IN NO EVENT SHALL THE
 * AUTHORS OR COPYRIGHT HOLDERS BE LIABLE FOR ANY CLAIM, DAMAGES OR OTHER
 * LIABILITY, WHETHER IN AN ACTION OF CONTRACT, TORT OR OTHERWISE, ARISING FROM,
 * OUT OF OR IN CONNECTION WITH THE SOFTWARE OR THE USE OR OTHER DEALINGS IN THE
 * SOFTWARE.
 */
package org.eolang.maven;

import com.jcabi.log.Logger;
import com.jcabi.xml.XML;
import com.jcabi.xml.XMLDocument;
import com.yegor256.xsline.Shift;
import com.yegor256.xsline.StClasspath;
import com.yegor256.xsline.TrClasspath;
import com.yegor256.xsline.TrDefault;
import com.yegor256.xsline.TrJoined;
import com.yegor256.xsline.Train;
import com.yegor256.xsline.Xsline;
import java.io.File;
import java.io.IOException;
import java.nio.file.Path;
import java.util.Collection;
import java.util.List;
import org.apache.maven.plugins.annotations.LifecyclePhase;
import org.apache.maven.plugins.annotations.Mojo;
import org.apache.maven.plugins.annotations.Parameter;
import org.apache.maven.plugins.annotations.ResolutionScope;
import org.cactoos.experimental.Threads;
import org.cactoos.iterable.Mapped;
import org.cactoos.number.SumOf;
import org.eolang.maven.tojos.ForeignTojo;
import org.eolang.maven.util.Home;
import org.eolang.maven.util.Rel;
import org.eolang.parser.ParsingTrain;
import org.eolang.parser.StUnhex;

/**
 * Compile.
 *
 * @since 0.1
 */
@Mojo(
    name = "transpile",
    defaultPhase = LifecyclePhase.PROCESS_SOURCES,
    threadSafe = true,
    requiresDependencyResolution = ResolutionScope.COMPILE
)
@SuppressWarnings("PMD.LongVariable")
public final class TranspileMojo extends SafeMojo {

    /**
     * The directory where to transpile to.
     */
    public static final String DIR = "6-transpile";

    /**
     * Extension for compiled sources in XMIR format (XML).
     */
    static final String EXT = "xmir";

    /**
     * Parsing train with XSLs.
     */
    static final Train<Shift> TRAIN = new TrJoined<>(
        new TrClasspath<>(
            new ParsingTrain().empty().with(new StUnhex()),
            "/org/eolang/maven/pre/classes.xsl",
            "/org/eolang/maven/pre/package.xsl",
            "/org/eolang/maven/pre/tests.xsl",
            "/org/eolang/maven/pre/rename-tests-inners.xsl",
            "/org/eolang/maven/pre/attrs.xsl",
            "/org/eolang/maven/pre/varargs.xsl",
            "/org/eolang/maven/pre/data.xsl"
        ).back(),
        new TrDefault<>(
            new StClasspath(
                "/org/eolang/maven/pre/to-java.xsl",
                String.format("disclaimer %s", new Disclaimer())
            )
        )
    );

    /**
     * The directory where to put pre-transpile files.
     */
    private static final String PRE = "5-pre";

    /**
     * Target directory.
     * @checkstyle MemberNameCheck (7 lines)
     */
    @Parameter(
        property = "eo.generatedDir",
        required = true,
        defaultValue = "${project.build.directory}/generated-sources"
    )
    private File generatedDir;

    /**
     * Add to source root.
     *
     * @checkstyle MemberNameCheck (7 lines)
     */
    @Parameter(property = "eo.addSourcesRoot")
    @SuppressWarnings("PMD.ImmutableField")
    private boolean addSourcesRoot = true;

    /**
     * Add to test source root.
     *
     * @checkstyle MemberNameCheck (7 lines)
     */
    @Parameter(property = "eo.addTestSourcesRoot")
    private boolean addTestSourcesRoot;

    @Override
    public void exec() throws IOException {
<<<<<<< HEAD
        final Collection<ForeignTojo> sources = this.scopedTojos().withOptimized();
        int saved = 0;
        for (final ForeignTojo tojo : sources) {
            final Path file = tojo.optimized();
            final XML input = new XMLDocument(file);
            final String name = input.xpath("/program/@name").get(0);
            final Place place = new Place(name);
            final Path target = place.make(
                this.targetDir.toPath().resolve(TranspileMojo.DIR),
                TranspileMojo.EXT
            );
            final Path src = tojo.source();
            if (
                target.toFile().exists()
                    && target.toFile().lastModified() >= file.toFile().lastModified()
                    && target.toFile().lastModified() >= src.toFile().lastModified()
            ) {
                Logger.info(
                    this, "XMIR %s (%s) were already transpiled to %s",
                    new Rel(file), name, new Rel(target)
                );
            } else {
                final List<Path> paths = this.transpile(src, input, target);
                paths.forEach(p -> this.transpiledTojos.add(p, file));
                saved += paths.size();
            }
        }
=======
        final Collection<ForeignTojo> sources = this.scopedTojos().withSecondXmir();
        final long saved = new SumOf(
            new Threads<>(
                Runtime.getRuntime().availableProcessors(),
                new Mapped<>(tojo -> () -> this.transpile(tojo), sources)
            )
        ).longValue();
>>>>>>> f3f9919e
        Logger.info(
            this, "Transpiled %d XMIRs, created %d Java files in %s",
            sources.size(), saved, new Rel(this.generatedDir)
        );
        if (this.addSourcesRoot) {
            this.project.addCompileSourceRoot(this.generatedDir.getAbsolutePath());
            Logger.info(
                this, "The directory added to Maven 'compile-source-root': %s",
                new Rel(this.generatedDir)
            );
        }
        if (this.addTestSourcesRoot) {
            this.project.addTestCompileSourceRoot(this.generatedDir.getAbsolutePath());
            Logger.info(
                this, "The directory added to Maven 'test-compile-source-root': %s",
                new Rel(this.generatedDir)
            );
        }
    }

    /**
     * Transpile.
     * @param tojo Tojo that should be transpiled.
     * @return Number of transpiled files.
     * @throws IOException If any issues with I/O
     */
    private int transpile(final ForeignTojo tojo) throws IOException {
        final int saved;
        final Path file = tojo.xmirSecond();
        final XML input = new XMLDocument(file);
        final String name = input.xpath("/program/@name").get(0);
        final Place place = new Place(name);
        final Path target = place.make(
            this.targetDir.toPath().resolve(TranspileMojo.DIR),
            TranspileMojo.EXT
        );
        final Path src = tojo.source();
        if (
            target.toFile().exists()
                && target.toFile().lastModified() >= file.toFile().lastModified()
                && target.toFile().lastModified() >= src.toFile().lastModified()
        ) {
            Logger.info(
                this, "XMIR %s (%s) were already transpiled to %s",
                new Rel(file), name, new Rel(target)
            );
            saved = 0;
        } else {
            final List<Path> paths = this.transpile(src, input, target);
            paths.forEach(p -> this.transpiledTojos.add(p, file));
            saved = paths.size();
        }
        return saved;
    }

    /**
     * Transpile.
     * @param src The .eo file
     * @param input The .xmir file
     * @param target The path to transpiled .xmir file
     * @return List of Paths to generated java file
     * @throws IOException If any issues with I/O
     */
    private List<Path> transpile(
        final Path src,
        final XML input,
        final Path target
    ) throws IOException {
        final String name = input.xpath("/program/@name").get(0);
        final long removed = this.removeTranspiled(src);
        if (removed > 0) {
            Logger.debug(
                this,
                "Removed %d Java files for %s",
                removed, new Rel(src)
            );
        } else {
            Logger.debug(
                this,
                "No Java files removed for %s",
                new Rel(src)
            );
        }
        final Place place = new Place(name);
        final Train<Shift> trn = new SpyTrain(
            TranspileMojo.TRAIN,
            place.make(this.targetDir.toPath().resolve(TranspileMojo.PRE), "")
        );
        final Path dir = this.targetDir.toPath().resolve(TranspileMojo.DIR);
        new Home(dir).save(new Xsline(trn).pass(input).toString(), dir.relativize(target));
        return new JavaFiles(target, this.generatedDir.toPath()).save();
    }

    /**
     * Remove transpiled files per EO.
     * @param src The eo path
     * @return Count of removed files
     */
    private long removeTranspiled(final Path src) {
        return this.scopedTojos()
            .withSource(src).stream()
            .map(ForeignTojo::optimized)
            .mapToLong(this.transpiledTojos::remove)
            .sum();
    }
}<|MERGE_RESOLUTION|>--- conflicted
+++ resolved
@@ -132,43 +132,13 @@
 
     @Override
     public void exec() throws IOException {
-<<<<<<< HEAD
         final Collection<ForeignTojo> sources = this.scopedTojos().withOptimized();
-        int saved = 0;
-        for (final ForeignTojo tojo : sources) {
-            final Path file = tojo.optimized();
-            final XML input = new XMLDocument(file);
-            final String name = input.xpath("/program/@name").get(0);
-            final Place place = new Place(name);
-            final Path target = place.make(
-                this.targetDir.toPath().resolve(TranspileMojo.DIR),
-                TranspileMojo.EXT
-            );
-            final Path src = tojo.source();
-            if (
-                target.toFile().exists()
-                    && target.toFile().lastModified() >= file.toFile().lastModified()
-                    && target.toFile().lastModified() >= src.toFile().lastModified()
-            ) {
-                Logger.info(
-                    this, "XMIR %s (%s) were already transpiled to %s",
-                    new Rel(file), name, new Rel(target)
-                );
-            } else {
-                final List<Path> paths = this.transpile(src, input, target);
-                paths.forEach(p -> this.transpiledTojos.add(p, file));
-                saved += paths.size();
-            }
-        }
-=======
-        final Collection<ForeignTojo> sources = this.scopedTojos().withSecondXmir();
         final long saved = new SumOf(
             new Threads<>(
                 Runtime.getRuntime().availableProcessors(),
                 new Mapped<>(tojo -> () -> this.transpile(tojo), sources)
             )
         ).longValue();
->>>>>>> f3f9919e
         Logger.info(
             this, "Transpiled %d XMIRs, created %d Java files in %s",
             sources.size(), saved, new Rel(this.generatedDir)
@@ -197,7 +167,7 @@
      */
     private int transpile(final ForeignTojo tojo) throws IOException {
         final int saved;
-        final Path file = tojo.xmirSecond();
+        final Path file = tojo.optimized();
         final XML input = new XMLDocument(file);
         final String name = input.xpath("/program/@name").get(0);
         final Place place = new Place(name);
