/*
 * The MIT License (MIT)
 *
 * Copyright (c) 2016-2023 Objectionary.com
 *
 * Permission is hereby granted, free of charge, to any person obtaining a copy
 * of this software and associated documentation files (the "Software"), to deal
 * in the Software without restriction, including without limitation the rights
 * to use, copy, modify, merge, publish, distribute, sublicense, and/or sell
 * copies of the Software, and to permit persons to whom the Software is
 * furnished to do so, subject to the following conditions:
 *
 * The above copyright notice and this permission notice shall be included
 * in all copies or substantial portions of the Software.
 *
 * THE SOFTWARE IS PROVIDED "AS IS", WITHOUT WARRANTY OF ANY KIND, EXPRESS OR
 * IMPLIED, INCLUDING BUT NOT LIMITED TO THE WARRANTIES OF MERCHANTABILITY,
 * FITNESS FOR A PARTICULAR PURPOSE AND NON-INFRINGEMENT. IN NO EVENT SHALL THE
 * AUTHORS OR COPYRIGHT HOLDERS BE LIABLE FOR ANY CLAIM, DAMAGES OR OTHER
 * LIABILITY, WHETHER IN AN ACTION OF CONTRACT, TORT OR OTHERWISE, ARISING FROM,
 * OUT OF OR IN CONNECTION WITH THE SOFTWARE OR THE USE OR OTHER DEALINGS IN THE
 * SOFTWARE.
 */
package org.eolang.maven;

import com.jcabi.log.Logger;
import com.jcabi.xml.XML;
import com.jcabi.xml.XMLDocument;
import com.yegor256.xsline.Shift;
import com.yegor256.xsline.TrBulk;
import com.yegor256.xsline.TrClasspath;
import com.yegor256.xsline.Train;
import com.yegor256.xsline.Xsline;
import java.io.File;
import java.io.IOException;
import java.io.UnsupportedEncodingException;
import java.nio.file.Path;
import java.nio.file.Paths;
import java.util.Arrays;
import java.util.List;
import java.util.stream.Collectors;
import org.apache.commons.codec.DecoderException;
import org.apache.commons.codec.binary.Hex;
import org.apache.maven.plugins.annotations.LifecyclePhase;
import org.apache.maven.plugins.annotations.Mojo;
import org.apache.maven.plugins.annotations.Parameter;
import org.apache.maven.plugins.annotations.ResolutionScope;
import org.eolang.maven.rust_project.Names;
import org.eolang.maven.rust_project.Project;
import org.eolang.maven.tojos.ForeignTojo;
import org.eolang.maven.util.Home;
import org.eolang.parser.ParsingTrain;

/**
 * Parse rust inserts.
 *
 * @checkstyle ClassDataAbstractionCouplingCheck (500 lines)
 * @since 0.1
 */
@Mojo(
    name = "binarize_parse",
    defaultPhase = LifecyclePhase.PROCESS_SOURCES,
    threadSafe = true,
    requiresDependencyResolution = ResolutionScope.COMPILE
)
@SuppressWarnings("PMD.LongVariable")
public final class BinarizeParseMojo extends SafeMojo {

    /**
     * The directory where to binarize to.
     */
    public static final Path DIR = Paths.get("binarize");

    /**
     * The directory with generated .rs files.
     */
    public static final Path CODES = Paths.get("codes");

    /**
     * Parsing train with XSLs.
     */
    static final Train<Shift> TRAIN = new TrBulk<>(
        new TrClasspath<>(
            new ParsingTrain()
                .empty()
        ),
        Arrays.asList(
            "/org/eolang/maven/add_rust/add_rust.xsl"
        )
    ).back().back();

    /**
     * Target directory.
     * @checkstyle MemberNameCheck (7 lines)
     */
    @Parameter(
        required = true,
        defaultValue = "${project.build.directory}/eo-binaries"
    )
    @SuppressWarnings("PMD.UnusedPrivateField")
    private File generatedDir;

    @Override
    public void exec() throws IOException {
        final Project project = new Project(this.targetDir.toPath().resolve("Lib"));
<<<<<<< HEAD
        final Names names = new Names(targetDir.toPath());
        for (final ForeignTojo tojo : this.scopedTojos().withSecondXmir()) {
            final Path file = tojo.xmirSecond();
=======
        for (final ForeignTojo tojo : this.scopedTojos().withOptimized()) {
            final Path file = tojo.optimized();
>>>>>>> ec8cb639
            final XML input = new XMLDocument(file);
            final List<XML> nodes = this.addRust(input).nodes("/program/rusts/rust");
            for (final XML node: nodes) {
                final String code = unhex(node.xpath("@code").get(0));
                final List<String> dependencies =
                    node.xpath("./dependencies/dependency/@name")
                    .stream()
                    .map(BinarizeParseMojo::unhex)
                    .collect(Collectors.toList());
                final String function = names.name(
                    code,
                    String.join(", ", dependencies)
                );
                final String filename = String.format(
                    "%s%s",
                    function,
                    ".rs"
                );
                final Path target = BinarizeMojo.DIR
                    .resolve(BinarizeParseMojo.CODES)
                    .resolve(filename);
                new Home(this.targetDir.toPath()).save(
                    code,
                    target
                );
                Logger.info(
                    this,
                    "Binarized %s from %s",
                    filename,
                    input.xpath("/program/@name").get(0)
                );
                project.add(
                    function,
                    code,
                    dependencies
                );
            }
        }
        project.save();
        names.save();
    }

    /**
     * Creates a "rust" section in xml file and returns the resulting XML.
     * @param input The .xmir file
     * @return The content of rust section
     */
    private XML addRust(
        final XML input
    ) {
        final String name = input.xpath("/program/@name").get(0);
        final Place place = new Place(name);
        final Train<Shift> trn = new SpyTrain(
            BinarizeParseMojo.TRAIN,
            place.make(this.targetDir.toPath().resolve(BinarizeMojo.DIR), "")
        );
        return new Xsline(trn).pass(input);
    }

    /**
     * Makes a text from Hexed text.
     * @param txt Hexed chars separated by backspace.
     * @return Normal text.
     */
    private static String unhex(final String txt) {
        final StringBuilder hex = new StringBuilder(txt.length());
        for (final char chr : txt.toCharArray()) {
            if (chr == ' ') {
                continue;
            }
            hex.append(chr);
        }
        final String result;
        try {
            final byte[] bytes = Hex.decodeHex(String.valueOf(hex).toCharArray());
            result = new String(bytes, "UTF-8");
        } catch (final DecoderException | UnsupportedEncodingException exception) {
            throw new IllegalArgumentException(
                String.format("Invalid String %s, cannot unhex", txt),
                exception
            );
        }
        return result;
    }

}<|MERGE_RESOLUTION|>--- conflicted
+++ resolved
@@ -103,14 +103,9 @@
     @Override
     public void exec() throws IOException {
         final Project project = new Project(this.targetDir.toPath().resolve("Lib"));
-<<<<<<< HEAD
         final Names names = new Names(targetDir.toPath());
-        for (final ForeignTojo tojo : this.scopedTojos().withSecondXmir()) {
-            final Path file = tojo.xmirSecond();
-=======
         for (final ForeignTojo tojo : this.scopedTojos().withOptimized()) {
             final Path file = tojo.optimized();
->>>>>>> ec8cb639
             final XML input = new XMLDocument(file);
             final List<XML> nodes = this.addRust(input).nodes("/program/rusts/rust");
             for (final XML node: nodes) {
