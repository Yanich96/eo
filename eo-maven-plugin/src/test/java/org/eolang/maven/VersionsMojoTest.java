--- conflicted
+++ resolved
@@ -57,12 +57,8 @@
                 String.format("target/%s/foo/x/main.xmir", OptimizeMojo.DIR)
             )
         );
-<<<<<<< HEAD
-        final String format = "";
-=======
         final String format = "//o[@ver and (@ver='%s' or @ver='%s')]/@ver";
         final int size = 2;
->>>>>>> 2ac5f9ae
         MatcherAssert.assertThat(
             String.format(
                 "XMIR after replacing the versions should have contained %d elements <o> with hashes in \"ver\" attribute, but it didn't",
