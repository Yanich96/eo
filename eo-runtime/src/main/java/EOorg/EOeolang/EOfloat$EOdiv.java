/*
 * The MIT License (MIT)
 *
 * Copyright (c) 2016-2022 Yegor Bugayenko
 *
 * Permission is hereby granted, free of charge, to any person obtaining a copy
 * of this software and associated documentation files (the "Software"), to deal
 * in the Software without restriction, including without limitation the rights
 * to use, copy, modify, merge, publish, distribute, sublicense, and/or sell
 * copies of the Software, and to permit persons to whom the Software is
 * furnished to do so, subject to the following conditions:
 *
 * The above copyright notice and this permission notice shall be included
 * in all copies or substantial portions of the Software.
 *
 * THE SOFTWARE IS PROVIDED "AS IS", WITHOUT WARRANTY OF ANY KIND, EXPRESS OR
 * IMPLIED, INCLUDING BUT NOT LIMITED TO THE WARRANTIES OF MERCHANTABILITY,
 * FITNESS FOR A PARTICULAR PURPOSE AND NON-INFRINGEMENT. IN NO EVENT SHALL THE
 * AUTHORS OR COPYRIGHT HOLDERS BE LIABLE FOR ANY CLAIM, DAMAGES OR OTHER
 * LIABILITY, WHETHER IN AN ACTION OF CONTRACT, TORT OR OTHERWISE, ARISING FROM,
 * OUT OF OR IN CONNECTION WITH THE SOFTWARE OR THE USE OR OTHER DEALINGS IN THE
 * SOFTWARE.
 */

package EOorg.EOeolang;

import org.eolang.AtComposite;
import org.eolang.AtVararg;
import org.eolang.ExprReduce;
import org.eolang.PhDefault;
import org.eolang.Phi;
import org.eolang.XmirObject;

/**
 * DIV.
 *
 * @since 0.23
 */
@XmirObject(oname = "float.div")
public class EOfloat$EOdiv extends PhDefault {

    /**
     * Ctor.
     * @param sigma Sigma
     */
    public EOfloat$EOdiv(final Phi sigma) {
        super(sigma);
<<<<<<< HEAD
        this.add("x", new AtVararg());
        this.add("φ", new AtComposite(
            this,
            new ExprReduce<>(
                "float.div",
                "x",
                Double.class,
                (acc, x) -> acc / x,
                x -> x.equals(0.0) ? "division by zero is infinity" : ""
            )
        ));
=======
        this.add("x", new AtFree());
        this.add(
            "φ",
            new AtComposite(
                this,
                rho -> {
                    final double div = new Param(rho, "x").strong(Double.class);
                    if (div == 0.0) {
                        return new PhWith(
                            new EOerror(Phi.Φ), "msg",
                            new Data.ToPhi("Division by zero is infinity")
                        );
                    }
                    return new Data.ToPhi(
                        new Param(rho).strong(Double.class) / div
                    );
                }
            )
        );
>>>>>>> 587c476e
    }

}<|MERGE_RESOLUTION|>--- conflicted
+++ resolved
@@ -45,39 +45,20 @@
      */
     public EOfloat$EOdiv(final Phi sigma) {
         super(sigma);
-<<<<<<< HEAD
         this.add("x", new AtVararg());
-        this.add("φ", new AtComposite(
-            this,
-            new ExprReduce<>(
-                "float.div",
-                "x",
-                Double.class,
-                (acc, x) -> acc / x,
-                x -> x.equals(0.0) ? "division by zero is infinity" : ""
-            )
-        ));
-=======
-        this.add("x", new AtFree());
         this.add(
             "φ",
             new AtComposite(
                 this,
-                rho -> {
-                    final double div = new Param(rho, "x").strong(Double.class);
-                    if (div == 0.0) {
-                        return new PhWith(
-                            new EOerror(Phi.Φ), "msg",
-                            new Data.ToPhi("Division by zero is infinity")
-                        );
-                    }
-                    return new Data.ToPhi(
-                        new Param(rho).strong(Double.class) / div
-                    );
-                }
+                new ExprReduce<>(
+                    "float.div",
+                    "x",
+                    Double.class,
+                    (acc, x) -> acc / x,
+                    x -> x.equals(0.0) ? "division by zero is infinity" : ""
+                )
             )
         );
->>>>>>> 587c476e
     }
 
 }