/*
 * The MIT License (MIT)
 *
 * Copyright (c) 2016-2022 Yegor Bugayenko
 *
 * Permission is hereby granted, free of charge, to any person obtaining a copy
 * of this software and associated documentation files (the "Software"), to deal
 * in the Software without restriction, including without limitation the rights
 * to use, copy, modify, merge, publish, distribute, sublicense, and/or sell
 * copies of the Software, and to permit persons to whom the Software is
 * furnished to do so, subject to the following conditions:
 *
 * The above copyright notice and this permission notice shall be included
 * in all copies or substantial portions of the Software.
 *
 * THE SOFTWARE IS PROVIDED "AS IS", WITHOUT WARRANTY OF ANY KIND, EXPRESS OR
 * IMPLIED, INCLUDING BUT NOT LIMITED TO THE WARRANTIES OF MERCHANTABILITY,
 * FITNESS FOR A PARTICULAR PURPOSE AND NON-INFRINGEMENT. IN NO EVENT SHALL THE
 * AUTHORS OR COPYRIGHT HOLDERS BE LIABLE FOR ANY CLAIM, DAMAGES OR OTHER
 * LIABILITY, WHETHER IN AN ACTION OF CONTRACT, TORT OR OTHERWISE, ARISING FROM,
 * OUT OF OR IN CONNECTION WITH THE SOFTWARE OR THE USE OR OTHER DEALINGS IN THE
 * SOFTWARE.
 */

package EOorg.EOeolang;

import org.eolang.AtComposite;
import org.eolang.AtFree;
import org.eolang.AtVararg;
import org.eolang.Data;
import org.eolang.Dataized;
import org.eolang.ExprReduce;
import org.eolang.Param;
import org.eolang.PhDefault;
import org.eolang.PhWith;
import org.eolang.Phi;
import org.eolang.XmirObject;

/**
 * TIMES.
 *
 * @since 1.0
 */
@XmirObject(oname = "int.times")
public class EOint$EOtimes extends PhDefault {

    /**
     * Ctor.
     * @param sigma Sigma
     */
    public EOint$EOtimes(final Phi sigma) {
        super(sigma);
<<<<<<< HEAD
        this.add("x", new AtVararg());
        this.add("φ", new AtComposite(
            this,
            new ExprReduce<>(
                "int.times",
                "x",
                Long.class,
                (acc, x) -> acc * x
            )
        ));
=======
        this.add("x", new AtFree());
        this.add(
            "φ",
            new AtComposite(
                this,
                rho -> new Data.ToPhi(
                    new Param(rho).strong(Long.class)
                    * new Param(rho, "x").strong(Long.class)
                )
            )
        );
>>>>>>> 587c476e
    }
}<|MERGE_RESOLUTION|>--- conflicted
+++ resolved
@@ -25,14 +25,9 @@
 package EOorg.EOeolang;
 
 import org.eolang.AtComposite;
-import org.eolang.AtFree;
 import org.eolang.AtVararg;
-import org.eolang.Data;
-import org.eolang.Dataized;
 import org.eolang.ExprReduce;
-import org.eolang.Param;
 import org.eolang.PhDefault;
-import org.eolang.PhWith;
 import org.eolang.Phi;
 import org.eolang.XmirObject;
 
@@ -50,29 +45,18 @@
      */
     public EOint$EOtimes(final Phi sigma) {
         super(sigma);
-<<<<<<< HEAD
         this.add("x", new AtVararg());
-        this.add("φ", new AtComposite(
-            this,
-            new ExprReduce<>(
-                "int.times",
-                "x",
-                Long.class,
-                (acc, x) -> acc * x
-            )
-        ));
-=======
-        this.add("x", new AtFree());
         this.add(
             "φ",
             new AtComposite(
                 this,
-                rho -> new Data.ToPhi(
-                    new Param(rho).strong(Long.class)
-                    * new Param(rho, "x").strong(Long.class)
+                new ExprReduce<>(
+                    "int.times",
+                    "x",
+                    Long.class,
+                    (acc, x) -> acc * x
                 )
             )
         );
->>>>>>> 587c476e
     }
 }