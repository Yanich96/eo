--- conflicted
+++ resolved
@@ -52,13 +52,6 @@
                 res[1..].copy_from_slice(&x.to_be_bytes());
                 res
             }
-<<<<<<< HEAD
-            EO::EOString(_) => { vec![0xff] }
-            EO::EORaw(_) => { vec![0xff] }
-            EO::EOError(cause) => {
-                let cause_bytes = cause.clone().into_bytes();
-                let mut res: Vec<u8> = vec![0; 1 + cause_bytes.len()];
-=======
             EO::EOString(content) => {
                 let content_bytes = content.clone().into_bytes();
                 let mut res: Vec<u8> = vec![0; 1 + content_bytes.len()];
@@ -72,9 +65,9 @@
                 res[1..].copy_from_slice(&content.to_vec());
                 res
             }
-            EO::EOError(_) => {
-                let mut res: Vec<u8> = vec![0; 1];
->>>>>>> fa610ca9
+            EO::EOError(cause) => {
+                let cause_bytes = cause.clone().into_bytes();
+                let mut res: Vec<u8> = vec![0; 1 + cause_bytes.len()];
                 res[0] = 5;
                 res[1..].copy_from_slice(&cause_bytes);
                 res
