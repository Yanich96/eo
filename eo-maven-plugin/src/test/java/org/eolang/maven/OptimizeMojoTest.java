/*
 * The MIT License (MIT)
 *
 * Copyright (c) 2016-2022 Objectionary.com
 *
 * Permission is hereby granted, free of charge, to any person obtaining a copy
 * of this software and associated documentation files (the "Software"), to deal
 * in the Software without restriction, including without limitation the rights
 * to use, copy, modify, merge, publish, distribute, sublicense, and/or sell
 * copies of the Software, and to permit persons to whom the Software is
 * furnished to do so, subject to the following conditions:
 *
 * The above copyright notice and this permission notice shall be included
 * in all copies or substantial portions of the Software.
 *
 * THE SOFTWARE IS PROVIDED "AS IS", WITHOUT WARRANTY OF ANY KIND, EXPRESS OR
 * IMPLIED, INCLUDING BUT NOT LIMITED TO THE WARRANTIES OF MERCHANTABILITY,
 * FITNESS FOR A PARTICULAR PURPOSE AND NON-INFRINGEMENT. IN NO EVENT SHALL THE
 * AUTHORS OR COPYRIGHT HOLDERS BE LIABLE FOR ANY CLAIM, DAMAGES OR OTHER
 * LIABILITY, WHETHER IN AN ACTION OF CONTRACT, TORT OR OTHERWISE, ARISING FROM,
 * OUT OF OR IN CONNECTION WITH THE SOFTWARE OR THE USE OR OTHER DEALINGS IN THE
 * SOFTWARE.
 */
package org.eolang.maven;

import com.jcabi.matchers.XhtmlMatchers;
import com.jcabi.xml.XML;
import com.jcabi.xml.XMLDocument;
import com.jcabi.xml.XSLDocument;
import com.yegor256.xsline.Shift;
import com.yegor256.xsline.StXSL;
import com.yegor256.xsline.TrDefault;
import com.yegor256.xsline.Xsline;
import java.io.IOException;
import java.nio.file.Path;
import java.nio.file.Paths;
import java.util.Map;
import java.util.concurrent.TimeUnit;
import org.cactoos.io.ResourceOf;
import org.cactoos.text.TextOf;
import org.eolang.jucs.ClasspathSource;
import org.eolang.parser.CheckPack;
import org.hamcrest.MatcherAssert;
import org.hamcrest.Matchers;
import org.hamcrest.io.FileMatchers;
import org.junit.jupiter.api.Assertions;
import org.junit.jupiter.api.Test;
import org.junit.jupiter.api.io.TempDir;
import org.junit.jupiter.params.ParameterizedTest;

/**
 * Test case for {@link OptimizeMojo}.
 *
 * @since 0.1
 */
@SuppressWarnings({"PMD.AvoidDuplicateLiterals", "PMD.TooManyMethods"})
final class OptimizeMojoTest {

    @ParameterizedTest
    @ClasspathSource(value = "org/eolang/maven/packs/", glob = "**/*.yaml")
    void testPacks(final String pack) throws Exception {
        MatcherAssert.assertThat(
            new CheckPack(pack).failures(),
            Matchers.empty()
        );
    }

    @Test
    void skipsAlreadyOptimized(@TempDir final Path temp) throws Exception {
        final FakeMaven maven = new FakeMaven(temp)
<<<<<<< HEAD
            .withProgram(
                "+package f",
                "[args] > main",
                "  (stdout \"Hello!\").print > @"
            )
            .execute(new FakeMaven.Optimize());
=======
            .withHelloWorld()
            .execute(ParseMojo.class)
            .execute(OptimizeMojo.class);
>>>>>>> 1abd3725
        final Path path = maven.result().get(
            String.format("target/%s/foo/x/main.%s", OptimizeMojo.DIR, TranspileMojo.EXT)
        );
        final long mtime = path.toFile().lastModified();
        maven.execute(OptimizeMojo.class);
        MatcherAssert.assertThat(
            path.toFile().lastModified(),
            Matchers.is(mtime)
        );
    }

    @Test
    void optimizesIfExpired(@TempDir final Path temp) throws Exception {
        final FakeMaven maven = new FakeMaven(temp);
        final Path tgt = maven
<<<<<<< HEAD
            .withProgram(
                "+package f",
                "[args] > main",
                "  (stdout \"Hello!\").print > @"
            )
            .execute(new FakeMaven.Optimize())
=======
            .withHelloWorld()
            .execute(ParseMojo.class)
            .execute(OptimizeMojo.class)
>>>>>>> 1abd3725
            .result()
            .get(
                String.format("target/%s/foo/x/main.%s", OptimizeMojo.DIR, TranspileMojo.EXT)
            );
        final long start = System.currentTimeMillis();
        if (!tgt.toFile().setLastModified(start - TimeUnit.SECONDS.toMillis(10L))) {
            Assertions.fail(String.format("The last modified attribute can't be set for %s", tgt));
        }
        maven.execute(OptimizeMojo.class);
        MatcherAssert.assertThat(
            tgt.toFile().lastModified(),
            Matchers.greaterThan(start)
        );
    }

    /**
     * Test case for #1223.
     *
     * @param temp Temporary test directory.
     * @throws Exception if unexpected error happened.
     */
    @Test
    void getsAlreadyOptimizedResultsFromCache(@TempDir final Path temp) throws Exception {
        final TextOf cached = new TextOf(
            new ResourceOf("org/eolang/maven/optimize/main.xml")
        );
        final Path cache = temp.resolve("cache");
        final String hash = "abcdef1";
        new Home(cache).save(
            cached,
            Paths.get(OptimizeMojo.OPTIMIZED)
                .resolve(hash)
                .resolve("foo/x/main.xmir")
        );
        new FakeMaven(temp)
            .withHelloWorld()
            .with("cache", cache)
            .withTojoAttribute(AssembleMojo.ATTR_HASH, hash)
            .execute(new FakeMaven.Optimize());
        MatcherAssert.assertThat(
            new XMLDocument(
                new Home(temp).load(
                    Paths.get(
                        String.format(
                            "target/%s/foo/x/main.%s",
                            OptimizeMojo.DIR,
                            TranspileMojo.EXT
                        )
                    )
                ).asBytes()
            ),
            Matchers.is(new XMLDocument(cached.asString()))
        );
    }

    @Test
    void savesOptimizedResultsToCache(@TempDir final Path temp) throws Exception {
        final Path cache = temp.resolve("cache");
        final String hash = "abcdef1";
        new FakeMaven(temp)
            .withHelloWorld()
            .with("cache", cache)
            .withTojoAttribute(AssembleMojo.ATTR_HASH, hash)
            .execute(new FakeMaven.Optimize());
        MatcherAssert.assertThat(
            cache.resolve(OptimizeMojo.OPTIMIZED)
                .resolve(hash)
                .resolve("foo/x/main.xmir").toFile(),
            FileMatchers.anExistingFile()
        );
    }

    @Test
    void optimizesSuccessfully(@TempDir final Path temp) throws Exception {
        final FakeMaven maven = new FakeMaven(temp);
        final Map<String, Path> res = maven
            .withHelloWorld()
            .with("trackOptimizationSteps", true)
            .execute(new FakeMaven.Optimize())
            .result();
        MatcherAssert.assertThat(
            res,
            Matchers.hasKey(
                String.format("target/%s/foo/x/main/00-not-empty-atoms.xml", OptimizeMojo.STEPS)
            )
        );
        MatcherAssert.assertThat(
            res,
            Matchers.hasKey(
                String.format("target/%s/foo/x/main.%s", OptimizeMojo.DIR, TranspileMojo.EXT)
            )
        );
    }

    /**
     * The test with high number of eo programs reveals concurrency problems of the OptimizeMojo.
     * Since other tests works only with single program - it's hard to find concurrency mistakes.
     * @param temp Test directory.
     * @throws java.io.IOException If problem with filesystem happened.
     */
    @Test
    void optimizesConcurrentlyWithLotsOfPrograms(@TempDir final Path temp) throws IOException {
        final FakeMaven maven = new FakeMaven(temp);
        final int total = 20;
        for (int program = 0; program < total; ++program) {
            maven.withHelloWorld();
        }
        final Map<String, Path> res = maven
            .execute(new FakeMaven.Optimize())
            .result();
        for (int program = 0; program < total; ++program) {
            MatcherAssert.assertThat(
                res,
                Matchers.hasKey(
                    String.format(
                        "target/%s/foo/x/main%s.%s",
                        OptimizeMojo.DIR,
                        FakeMaven.suffix(program),
                        TranspileMojo.EXT
                    )
                )
            );
        }
    }

    @Test
    void failsOnErrorFlag(@TempDir final Path temp) throws Exception {
        MatcherAssert.assertThat(
            new FakeMaven(temp)
                .withProgram(
                    "+package f",
                    "+alias THIS-IS-WRONG org.eolang.io.stdout",
                    "[args] > main",
                    "  (stdout \"Hello!\").print > @"
                )
                .with("failOnError", false)
                .execute(new FakeMaven.Optimize())
                .result(),
            Matchers.not(
                Matchers.hasKey(
                    String.format("target/%s/foo/x/main.%s", OptimizeMojo.DIR, TranspileMojo.EXT)
                )
            )
        );
    }

    @Test
    void failsOptimization(@TempDir final Path temp) {
        Assertions.assertThrows(
            IllegalStateException.class,
            () -> new FakeMaven(temp)
                .withProgram(
                    "+package f",
                    "+alias THIS-IS-WRONG org.eolang.io.stdout",
                    "[args] > main",
                    "  (stdout \"Hello!\").print > @"
                )
                .execute(new FakeMaven.Optimize())
        );
    }

    @Test
    void stopsOnCritical(@TempDir final Path temp) throws Exception {
        MatcherAssert.assertThat(
            new XMLDocument(
                new FakeMaven(temp)
                    .withProgram(
                        "+package f",
                        "[args] > main",
                        "  seq > @",
                        "    TRUE > x",
                        "    FALSE > x"
                    )
                    .with("trackOptimizationSteps", true)
                    .with("failOnError", false)
                    .execute(new FakeMaven.Optimize())
                    .result()
                    .get(
                        String.format(
                            "target/%s/foo/x/main/02-duplicate-names.xml",
                            OptimizeMojo.STEPS
                        )
                    )
            ),
            XhtmlMatchers.hasXPaths(
                "/program/sheets[count(sheet)=3]",
                "/program/errors[count(error)=1]",
                "/program/errors/error[@severity='critical']"
            )
        );
    }

    @Test
    void failsOnCritical(@TempDir final Path temp) {
        Assertions.assertThrows(
            IllegalStateException.class,
            () -> new FakeMaven(temp)
                .withProgram(
                    "+package f",
                    "[args] > main",
                    "  seq > @",
                    "    TRUE > x",
                    "    FALSE > x"
                )
                .execute(new FakeMaven.Optimize())
        );
    }

    @Test
    void failsOnWarning(@TempDir final Path temp) throws Exception {
        final FakeMaven maven = new FakeMaven(temp)
            .withProgram(
                "+architect yegor256@gmail.com",
                "+junit",
                "+package org.eolang.examples",
                "[] > main",
                "  [] > @",
                "    hello > test"
            );
        this.applyXsl(
            "org/eolang/maven/set-warning-severity.xsl",
            maven.execute(ParseMojo.class)
                .result()
                .get("target/01-parse/foo/x/main.xmir")
        );
        Assertions.assertThrows(
            IllegalStateException.class,
            () -> maven.with("failOnError", false)
                .with("failOnWarning", true)
                .execute(OptimizeMojo.class)
        );
    }

    /**
     * Apply XSL transformation.
     * @param xsl Path to XSL within classpath
     * @param xml Path to XML to be tranformed
     */
    private void applyXsl(final String xsl, final Path xml) throws Exception {
        final XML output = new Xsline(
            new TrDefault<Shift>()
                .with(
                    new StXSL(
                        new XSLDocument(
                            new ResourceOf(xsl).stream()
                        )))
        ).pass(new XMLDocument(xml));
        new Home(xml.getParent()).save(output.toString(), xml.getParent().relativize(xml));
    }
}<|MERGE_RESOLUTION|>--- conflicted
+++ resolved
@@ -68,18 +68,8 @@
     @Test
     void skipsAlreadyOptimized(@TempDir final Path temp) throws Exception {
         final FakeMaven maven = new FakeMaven(temp)
-<<<<<<< HEAD
-            .withProgram(
-                "+package f",
-                "[args] > main",
-                "  (stdout \"Hello!\").print > @"
-            )
+            .withHelloWorld()
             .execute(new FakeMaven.Optimize());
-=======
-            .withHelloWorld()
-            .execute(ParseMojo.class)
-            .execute(OptimizeMojo.class);
->>>>>>> 1abd3725
         final Path path = maven.result().get(
             String.format("target/%s/foo/x/main.%s", OptimizeMojo.DIR, TranspileMojo.EXT)
         );
@@ -95,18 +85,8 @@
     void optimizesIfExpired(@TempDir final Path temp) throws Exception {
         final FakeMaven maven = new FakeMaven(temp);
         final Path tgt = maven
-<<<<<<< HEAD
-            .withProgram(
-                "+package f",
-                "[args] > main",
-                "  (stdout \"Hello!\").print > @"
-            )
+            .withHelloWorld()
             .execute(new FakeMaven.Optimize())
-=======
-            .withHelloWorld()
-            .execute(ParseMojo.class)
-            .execute(OptimizeMojo.class)
->>>>>>> 1abd3725
             .result()
             .get(
                 String.format("target/%s/foo/x/main.%s", OptimizeMojo.DIR, TranspileMojo.EXT)
