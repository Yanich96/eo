--- conflicted
+++ resolved
@@ -130,9 +130,10 @@
     """
     *
       []
-  gte. > @
-    r
-    0
+  not. > @
+    lt.
+      r
+      0
 
 [] > rust-returns-vertex
   "content" > book
@@ -186,20 +187,14 @@
     """
     *
       []
-<<<<<<< HEAD
-  gte. > @
-    r
-    0
-=======
-  assert-that > @
+  eq. > @
     try
       []
         put > @
       [e]
         e > @
       nop
-    $.equal-to "Rust insert failed in Φ.org.eolang.rust-put-not-fails.put.α0:184:4 with message 'put failed'; caused by Phi object with vertex -1 was not indexed."
->>>>>>> fde27b0a
+    "Rust insert failed in Φ.org.eolang.rust-put-not-fails.put.α0:184:4 with message 'put failed'; caused by Phi object with vertex -1 was not indexed."
 
 [] > rust-bind-not-fails
   1 > a
@@ -218,9 +213,10 @@
     """
     *
       []
-  gte. > @
-    insert
-    0
+  not. > @
+    lt.
+      insert
+      0
 
 [] > rust-copy-not-fails
   123 > a
@@ -257,9 +253,10 @@
     *
       []
       3
-  gte. > @
-    dataized
-    0
+  not. > @
+    lt.
+      dataized
+      0
 
 [] > rust-plus
   5 > a
@@ -306,7 +303,6 @@
     """
     *
       []
-<<<<<<< HEAD
   try > res
     []
       err > @
@@ -321,17 +317,6 @@
       eq.
         res
         "'Custom error'"
-=======
-  assert-that > @
-    try
-      []
-        err > @
-      [e]
-        e > @
-      nop
-    $.all-of
-      $.string-starts-with "Rust insert failed "
-      $.string-ends-with "'Custom error'"
 
 [] > rust-put-to-copy
   QQ.rust > data
@@ -352,8 +337,6 @@
     """
     *
       []
-  assert-that > @
+  eq. > @
     data
-    $.equal-to
-      00-1A-EE
->>>>>>> fde27b0a
+    00-1A-EE