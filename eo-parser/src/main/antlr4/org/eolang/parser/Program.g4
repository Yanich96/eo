--- conflicted
+++ resolved
@@ -249,7 +249,6 @@
 RHO: '^';
 HASH: '#';
 
-
 fragment INDENT:
     SPACE SPACE
     ;
@@ -258,29 +257,9 @@
     ;
 EOL
   :
-<<<<<<< HEAD
-  ('\n' | '\r\n')
-  ('\n' | '\r\n')?
-  SPACE*
-=======
   LINEBREAK
   LINEBREAK?
   INDENT*
-  {
-    int tabs = getText().replaceAll("[\r]?[\n]", "").length() / 2;
-    if (tabs < this.currentTabs) {
-      for (int i = 0; i < this.currentTabs - tabs; ++i) {
-        this.emitToken(ProgramParser.UNTAB, getLine() + 1);
-        this.emitToken(ProgramParser.EOL, getLine() + 1);
-      }
-    } else if (tabs > this.currentTabs) {
-      for (int i = 0; i < tabs - this.currentTabs; ++i) {
-        this.emitToken(ProgramParser.TAB, getLine() + 1);
-      }
-    }
-    this.currentTabs = tabs;
-  }
->>>>>>> 4aa197eb
   ;
 
 fragment BYTE: [0-9A-F][0-9A-F];
