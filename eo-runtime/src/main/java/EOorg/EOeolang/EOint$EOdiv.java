/*
 * The MIT License (MIT)
 *
 * Copyright (c) 2016-2022 Yegor Bugayenko
 *
 * Permission is hereby granted, free of charge, to any person obtaining a copy
 * of this software and associated documentation files (the "Software"), to deal
 * in the Software without restriction, including without limitation the rights
 * to use, copy, modify, merge, publish, distribute, sublicense, and/or sell
 * copies of the Software, and to permit persons to whom the Software is
 * furnished to do so, subject to the following conditions:
 *
 * The above copyright notice and this permission notice shall be included
 * in all copies or substantial portions of the Software.
 *
 * THE SOFTWARE IS PROVIDED "AS IS", WITHOUT WARRANTY OF ANY KIND, EXPRESS OR
 * IMPLIED, INCLUDING BUT NOT LIMITED TO THE WARRANTIES OF MERCHANTABILITY,
 * FITNESS FOR A PARTICULAR PURPOSE AND NON-INFRINGEMENT. IN NO EVENT SHALL THE
 * AUTHORS OR COPYRIGHT HOLDERS BE LIABLE FOR ANY CLAIM, DAMAGES OR OTHER
 * LIABILITY, WHETHER IN AN ACTION OF CONTRACT, TORT OR OTHERWISE, ARISING FROM,
 * OUT OF OR IN CONNECTION WITH THE SOFTWARE OR THE USE OR OTHER DEALINGS IN THE
 * SOFTWARE.
 */

package EOorg.EOeolang;

import org.eolang.AtComposite;
import org.eolang.AtFree;
import org.eolang.AtVararg;
import org.eolang.Data;
import org.eolang.Dataized;
import org.eolang.ExprReduce;
import org.eolang.Param;
import org.eolang.PhDefault;
import org.eolang.PhWith;
import org.eolang.Phi;
import org.eolang.XmirObject;

/**
 * DIV.
 *
 * @since 1.0
 */
@XmirObject(oname = "int.div")
public class EOint$EOdiv extends PhDefault {

    /**
     * Ctor.
     * @param sigma Sigma
     */
    public EOint$EOdiv(final Phi sigma) {
        super(sigma);
<<<<<<< HEAD
        this.add("x", new AtVararg());
        this.add("φ", new AtComposite(
            this,
            new ExprReduce<>(
                "int.div",
                "x",
                Long.class,
                (acc, x) -> acc / x,
                x -> x.equals(0L) ? "division by zero is infinity" : ""
            )
        ));
=======
        this.add("x", new AtFree());
        this.add(
            "φ",
            new AtComposite(
                this,
                rho -> {
                    final long div = new Param(rho, "x").strong(Long.class);
                    if (div == 0L) {
                        return new PhWith(
                            new EOerror(Phi.Φ), "msg",
                            new Data.ToPhi("Division by zero is undefined")
                        );
                    }
                    return new Data.ToPhi(
                        new Param(rho).strong(Long.class) / div
                    );
                }
            )
        );
>>>>>>> 587c476e
    }
}<|MERGE_RESOLUTION|>--- conflicted
+++ resolved
@@ -50,38 +50,19 @@
      */
     public EOint$EOdiv(final Phi sigma) {
         super(sigma);
-<<<<<<< HEAD
         this.add("x", new AtVararg());
-        this.add("φ", new AtComposite(
-            this,
-            new ExprReduce<>(
-                "int.div",
-                "x",
-                Long.class,
-                (acc, x) -> acc / x,
-                x -> x.equals(0L) ? "division by zero is infinity" : ""
-            )
-        ));
-=======
-        this.add("x", new AtFree());
         this.add(
             "φ",
             new AtComposite(
                 this,
-                rho -> {
-                    final long div = new Param(rho, "x").strong(Long.class);
-                    if (div == 0L) {
-                        return new PhWith(
-                            new EOerror(Phi.Φ), "msg",
-                            new Data.ToPhi("Division by zero is undefined")
-                        );
-                    }
-                    return new Data.ToPhi(
-                        new Param(rho).strong(Long.class) / div
-                    );
-                }
+                new ExprReduce<>(
+                    "int.div",
+                    "x",
+                    Long.class,
+                    (acc, x) -> acc / x,
+                    x -> x.equals(0L) ? "division by zero is infinity" : ""
+                )
             )
         );
->>>>>>> 587c476e
     }
 }