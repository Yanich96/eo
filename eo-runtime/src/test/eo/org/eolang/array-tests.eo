# The MIT License (MIT)
#
# Copyright (c) 2016-2022 Yegor Bugayenko
#
# Permission is hereby granted, free of charge, to any person obtaining a copy
# of this software and associated documentation files (the "Software"), to deal
# in the Software without restriction, including without limitation the rights
# to use, copy, modify, merge, publish, distribute, sublicense, and/or sell
# copies of the Software, and to permit persons to whom the Software is
# furnished to do so, subject to the following conditions:
#
# The above copyright notice and this permission notice shall be included
# in all copies or substantial portions of the Software.
#
# THE SOFTWARE IS PROVIDED "AS IS", WITHOUT WARRANTY OF ANY KIND, EXPRESS OR
# IMPLIED, INCLUDING BUT NOT LIMITED TO THE WARRANTIES OF MERCHANTABILITY,
# FITNESS FOR A PARTICULAR PURPOSE AND NON-INFRINGEMENT. IN NO EVENT SHALL THE
# AUTHORS OR COPYRIGHT HOLDERS BE LIABLE FOR ANY CLAIM, DAMAGES OR OTHER
# LIABILITY, WHETHER IN AN ACTION OF CONTRACT, TORT OR OTHERWISE, ARISING FROM,
# OUT OF OR IN CONNECTION WITH THE SOFTWARE OR THE USE OR OTHER DEALINGS IN THE
# SOFTWARE.

+package org.eolang
+home https://github.com/objectionary/eo
+version 0.0.0
+alias org.eolang.txt.sprintf
+alias org.eolang.txt.parsed
+alias org.eolang.txt.text
+alias org.eolang.io.stdout
+alias org.eolang.math.number
+alias org.eolang.hamcrest.assert-that
+junit

[] > makes-array-through-special-syntax
  assert-that > @
    (* 1 2).length
    $.equal-to 2

[] > gets-lengths-of-empty-array-through-special-syntax
  assert-that > @
    *.length
    $.equal-to 0

[] > iterates-with-each
  *
    "one"
    "two"
    "three"
  .each > @
    [i] (stdout i > @)

[] > simple-mapping-int-to-string
  assert-that > @
    length.
      map.
        * 1 2 3
        [i]
          (number i).as-string > @
    $.equal-to 3

[] > using-map-as-object
  assert-that > @
    (text " ").joined
      map.
        * 1 2
        [i]
          (number i).as-string > @
    $.equal-to "1 2"

# check that an empty array's .length equals to zero
[] > empty-array-length
  [elements...] > arr
  assert-that > @
    (arr).elements.length
    $.equal-to 0

# check that array.length works properly for non-empty arrays
[] > non-empty-array-length-test
  [elements...] > arr
  assert-that > @
    (arr "a" "b" "c" "d" "e").elements.length
    $.equal-to 5

# if map does mutate arrays, then this test would fail
# because of the absence of the as-int attribute
# that is caused by mutation of the original string array
# to an int array
[] > map-does-dot-mutate-array
  [numbers...] > squares
    map. > @
      numbers
      [current]
        pow. > @
<<<<<<< HEAD
          (parsed current).as-int
=======
          number
            current.as-int
>>>>>>> cd1115a9
          2
  (squares "1" "2" "3") > sq
  assert-that > @
    sprintf "%d %d %d" (sq.get 0) (sq.get 1) (sq.get 2)
    $.equal-to
      sprintf "%d %d %d" 1 4 9

# this test performs mapping of array using the index for it
[] > mapi-index-can-be-accessed
  [numbers...] > multipliedByNaturalSequence
    mapi. > @
      numbers
      [current index]
        times. > @
          (parsed current).as-int
          index.plus 1
  (multipliedByNaturalSequence "1" "2" "3") > mulSeq
  assert-that > @
    sprintf "%d %d %d" (mulSeq.get 0) (mulSeq.get 1) (mulSeq.get 2)
    $.equal-to
      sprintf "%d %d %d" 1 4 9

[] > array-as-a-bound-attribute-size-0
  * > anArray
  assert-that > @
    anArray.length
    $.equal-to 0

[] > array-as-a-bound-attribute-size-1
  * > anArray
    100
  assert-that > @
    anArray.get 0
    $.equal-to 100

[] > array-as-a-bound-attribute-size-2
  * > anArray
    1
    2
  assert-that > @
    anArray
    $.array-each
      $.equal-to 1
      $.equal-to 2

# check that array.is-empty works properly
[] > should-not-be-empty
  * > xs
    1
    2
  assert-that > @
    xs.is-empty.not
    $.equal-to TRUE

# check that array.is-empty works properly
[] > should-be-empty
  * > xs
  assert-that > @
    xs.is-empty
    $.equal-to TRUE

# arrays of objects
[] > should-not-be-empty-with-3-objects
  [x] > a-1
    ((number x).as-int > @)
  [x] > a-2
    (x.as-byte > @)
  [x] > a-3
    ((number x).as-string > @)
  * > xs
    a-1
    a-2
    a-3
  assert-that > @
    xs.is-empty.not
    $.equal-to TRUE

# arrays with anonymous object
[] > should-not-be-empty-with-1-anon-object
  * > xs
    [f]
      (number f).as-int > @
  assert-that > @
    xs.is-empty.not
    $.equal-to TRUE

# arrays with anonymous one-line-object
[] > should-not-be-empty-with-1-anon-object-one-liner
  * > xs
    [f] ((number f).as-int > @)
  assert-that > @
    xs.is-empty.not
    $.equal-to TRUE

# array equal to another array
[] > array-equal-to-another-array
  assert-that > @
    *
      1
      "str"
      "\n"
      22.0
      "друг".as-bytes
      TRUE
    $.is
      $.equal-to
        *
          1
          "str"
          "\n"
          (number (11.times 2)).as-float
          D0-B4-D1-80-D1-83-D0-B3
          FALSE.not

# array not equal to another object by length
[] > array-not-equal-to-another-array-by-length
  assert-that > @
    * 1 2 3
    $.is
      $.not
        $.equal-to
          * 1 2 3 4

# check that varargs eq works
[] > varargs-eq-should-works
  [args...] > a
  [args...] > b
  assert-that > @
    args.
      a
        (number 13).as-float
        "\t"
        "bbt"
    $.equal-to
      args.
        b
          (number 13).as-float
          "\t"
          "bbt"

# nested array equal object should works
[] > nested-array-eq-should-works
  * 1 "2" 3.0 > a
  * 1 "2" ((number 3).as-float) > b
  assert-that > @
    * "w" a
    $.equal-to
      * "w" b

# two different arrays not equal
[] > two-different-arrays-not-equal
  assert-that > @
    * 1 2 3
    $.not
      $.equal-to
        * 1 5 "text"

#two different nested arrays not eq
[] > nested-array-not-eq-should-works
  * 5 "\07" "18" > a
  * 5 "neq" ((number 18).as-string) > b
  assert-that > @
    * "not eq" a
    $.not
      $.equal-to
        * "not eq" b

# check that varargs not eq works
[] > varargs-not-eq-should-works
  [args...] > a
  [args...] > b
  assert-that > @
    args.
      a 1 2 3
    $.not
      $.equal-to
        args.
          b 1 2 "fail"

# reduce with index test
[] > reduce-with-index-test
  * 2 2 > src
  assert-that > @
    reducei.
      * 1 1
      0
      [a i x]
        plus. > @
          x
          a.plus
            src.get i
    $.equal-to 6

[] > reducei-long-int-array
  assert-that > @
    reducei.
      * 1 2 3 4 5 6 7 8 9 10 11 12 13 14 15 16 17 18 19 20 21 22 23 24 25 26 27 28 29
      0
      [a i x]
        plus. > @
          x
          a
    $.equal-to 435

[] > reducei-bools-array
  assert-that > @
    reducei.
      * TRUE TRUE FALSE
      TRUE
      [a i x]
        and. > @
          x
          a
    $.equal-to FALSE

[] > reducei-nested-functions
  [] > a
    10 > @
  [] > b
    500 > @
  assert-that > @
    reducei.
      * a b
      0
      [acc i x]
        check x > @
        [el] > check
          if. > @
            x.lt 100
            acc.plus x
            acc.minus x
    $.equal-to
      plus.
        0.minus 500
        10

# reduce without index test
[] > reduce-without-index-test
  assert-that > @
    reduce.
      * 1 2 3 4
      -1
      [a x]
        times. > @
          a
          x
    $.equal-to -24

[] > array-with-in-seq
  [a] > foo
    seq > @
      a.with "hi" > t
      t
  seq > @
    foo
      * 1 2 3
    TRUE

[] > array-with
  assert-that > @
    with.
      * 1 2 3
      "with"
    $.equal-to
      * 1 2 3 "with"

[] > array-without
  assert-that > @
    without.
      * 1 2 3
      1
    $.equal-to
      * 1 3

[] > array-without-complex-case
  [a] > foo
    seq > @
      a.without 0 > t
      t
  assert-that > @
    foo
      * 1 "text" "f"
    $.equal-to
      * "text" "f"

[] > array-without-nested-array
  * 3 2 1 > nested
  assert-that > @
    without.
      * "smthg" 27 nested
      2
    $.equal-to
      * "smthg" 27

[] > mapi-should-works
  assert-that > @
    mapi.
      * 1 2 3 4
      [x i]
        x.times 2 > @
    $.equal-to
      * 2 4 6 8

[] > array-get-with-error
  assert-that > @
    msg.
      get.
        * 1 2 3 4
        20
    $.is
      $.equal-to
        "Can't get() the 20th element of the array, there are just 4 of them"<|MERGE_RESOLUTION|>--- conflicted
+++ resolved
@@ -91,12 +91,7 @@
       numbers
       [current]
         pow. > @
-<<<<<<< HEAD
           (parsed current).as-int
-=======
-          number
-            current.as-int
->>>>>>> cd1115a9
           2
   (squares "1" "2" "3") > sq
   assert-that > @
