<img alt="logo" src="https://www.objectionary.com/cactus.svg" height="100px" />

[![Maven Central](https://img.shields.io/maven-central/v/org.eolang/eo-runtime.svg)](https://maven-badges.herokuapp.com/maven-central/org.eolang/eo-runtime)
[![Javadoc](http://www.javadoc.io/badge/org.eolang/eo-runtime.svg)](http://www.javadoc.io/doc/org.eolang/eo-runtime)

This is runtime for EO.

<<<<<<< HEAD
### Note on Dataization logging

By default, dataization process will not log any messages since it
produces quite extensive logs which affect performance.
However, for debugging purposes dataization logging can be enabled.
For that both JUL and Logback levels need to be set to `FINE`.
For tests, it may be accomplished by amending the following two files:
_test\resources\jul.properties_:
```
.level=FINE
```
_test\resources\logback.xml_:
```
<logger name="org.eolang.Dataized" level="FINE"/>
```
After that, dataization will be logged up until nesting level 3.
If for some reason deeper dataization log is required it can be
achieved by temporarily amending condition within `Dataized.take()`
method:
```
&& Dataized.LEVEL.get() < N+1
```
where `N` is an integer representing desired nesting level to log.

__Please note__ that logging level changes for dataization should not be committed back into
repository.
=======
## How to run tests
You can run tests just like this:
```
mvn clean test
```

If you want to run tests separately, you can run:
```
mvn clean test -Dtest="{test}"
```
Here the variable `{test}` is the full name of the test, or several test names separated by commas (`,`). 

For example, this `EO` test:
```
[] > prints-itself
  assert-that > @
    length.
      as-phi $
    $.greater-than 0
```

you can run just like this:
```
mvn clean test -Dtest="EOorg.EOeolang.EOprints_itselfTest"
```
>>>>>>> 36f1b858
<|MERGE_RESOLUTION|>--- conflicted
+++ resolved
@@ -5,7 +5,6 @@
 
 This is runtime for EO.
 
-<<<<<<< HEAD
 ### Note on Dataization logging
 
 By default, dataization process will not log any messages since it
@@ -32,7 +31,7 @@
 
 __Please note__ that logging level changes for dataization should not be committed back into
 repository.
-=======
+
 ## How to run tests
 You can run tests just like this:
 ```
@@ -57,5 +56,4 @@
 you can run just like this:
 ```
 mvn clean test -Dtest="EOorg.EOeolang.EOprints_itselfTest"
-```
->>>>>>> 36f1b858
+```