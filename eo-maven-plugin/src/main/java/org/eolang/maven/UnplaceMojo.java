/*
 * The MIT License (MIT)
 *
 * Copyright (c) 2016-2022 Objectionary.com
 *
 * Permission is hereby granted, free of charge, to any person obtaining a copy
 * of this software and associated documentation files (the "Software"), to deal
 * in the Software without restriction, including without limitation the rights
 * to use, copy, modify, merge, publish, distribute, sublicense, and/or sell
 * copies of the Software, and to permit persons to whom the Software is
 * furnished to do so, subject to the following conditions:
 *
 * The above copyright notice and this permission notice shall be included
 * in all copies or substantial portions of the Software.
 *
 * THE SOFTWARE IS PROVIDED "AS IS", WITHOUT WARRANTY OF ANY KIND, EXPRESS OR
 * IMPLIED, INCLUDING BUT NOT LIMITED TO THE WARRANTIES OF MERCHANTABILITY,
 * FITNESS FOR A PARTICULAR PURPOSE AND NON-INFRINGEMENT. IN NO EVENT SHALL THE
 * AUTHORS OR COPYRIGHT HOLDERS BE LIABLE FOR ANY CLAIM, DAMAGES OR OTHER
 * LIABILITY, WHETHER IN AN ACTION OF CONTRACT, TORT OR OTHERWISE, ARISING FROM,
 * OUT OF OR IN CONNECTION WITH THE SOFTWARE OR THE USE OR OTHER DEALINGS IN THE
 * SOFTWARE.
 */
package org.eolang.maven;

import com.jcabi.log.Logger;
import com.yegor256.tojos.Tojo;
import com.yegor256.tojos.Tojos;
import java.io.IOException;
import java.nio.file.FileSystems;
import java.nio.file.Files;
import java.nio.file.Path;
import java.nio.file.Paths;
import java.util.Collection;
import java.util.Set;
import org.apache.maven.plugins.annotations.LifecyclePhase;
import org.apache.maven.plugins.annotations.Mojo;
import org.apache.maven.plugins.annotations.Parameter;
import org.cactoos.set.SetOf;

/**
 * It deletes binary files, which were previously copied by "place" mojo.
 *
 * @since 0.11
 * @checkstyle ExecutableStatementCountCheck (500 lines)
 */
@Mojo(
    name = "unplace",
    defaultPhase = LifecyclePhase.PREPARE_PACKAGE,
    threadSafe = true
)
@SuppressWarnings("PMD.ImmutableField")
public final class UnplaceMojo extends SafeMojo {

    /**
     * List of inclusion GLOB filters for unplacing (these files will be removed for sure).
     * @since 0.24
     * @see <a href="https://news.eolang.org/2022-07-15-placing-and-unplacing.html">Placing and Unplacing in JAR Artifacts</a>
     * @checkstyle MemberNameCheck (7 lines)
     */
    @Parameter
    private Set<String> removeBinaries = new SetOf<>();

    /**
     * List of inclusion GLOB filters for placing (ONLY these files will stay).
     * @since 0.24
     * @see <a href="https://news.eolang.org/2022-07-15-placing-and-unplacing.html">Placing and Unplacing in JAR Artifacts</a>
     * @checkstyle MemberNameCheck (7 lines)
     */
    @Parameter
    private Set<String> keepBinaries = new SetOf<>();

    @Override
    public void exec() throws IOException {
        if (this.placedTojos.value().select(r -> true).isEmpty()) {
            Logger.info(
                this, "The list of placed binaries is absent: %s",
<<<<<<< HEAD
                this.placed.toPath()
=======
                new Rel(this.placed)
>>>>>>> 36fd9204
            );
        } else {
            this.placeThem();
        }
    }

    /**
     * Place what's necessary.
     * @throws IOException If fails
     */
    public void placeThem() throws IOException {
        final Collection<Tojo> tojos =
            this.placedTojos.value().select(t -> "class".equals(t.get(PlaceMojo.ATTR_KIND)));
        int deleted = 0;
        if (!this.keepBinaries.isEmpty()) {
            deleted += this.keepThem(tojos);
        }
        deleted += this.killThem(tojos);
        if (tojos.isEmpty()) {
            Logger.info(
                this, "No binaries were placed into %s, nothing to uplace",
<<<<<<< HEAD
                this.placed.toPath()
=======
                new Rel(this.placed)
>>>>>>> 36fd9204
            );
        } else if (deleted == 0) {
            Logger.info(
                this, "No binaries out of %d deleted in %s",
<<<<<<< HEAD
                tojos.size(), this.placed.toPath()
=======
                tojos.size(), new Rel(this.placed)
>>>>>>> 36fd9204
            );
        } else if (deleted == tojos.size()) {
            Logger.info(
                this, "All %d binari(es) deleted, which were found in %s",
<<<<<<< HEAD
                tojos.size(), this.placed.toPath()
=======
                tojos.size(), new Rel(this.placed)
>>>>>>> 36fd9204
            );
        } else {
            Logger.info(
                this, "Just %d binari(es) out of %d deleted in %s",
<<<<<<< HEAD
                deleted, tojos.size(), this.placed.toPath()
=======
                deleted, tojos.size(), new Rel(this.placed)
>>>>>>> 36fd9204
            );
        }
    }

    /**
     * Keep those we must keep selectively.
     * @param tojos All binaries found
     * @return Number of files deleted
     * @throws IOException If fails
     */
    private int killThem(final Iterable<Tojo> tojos) throws IOException {
        int unplaced = 0;
        for (final Tojo tojo : tojos) {
            final String related = tojo.get(PlaceMojo.ATTR_RELATED);
            final Path path = Paths.get(tojo.get(Tojos.KEY));
            final String hash = new FileHash(path).toString();
            if (!tojo.get(PlaceMojo.ATTR_HASH).equals(hash)) {
                if (hash.isEmpty()) {
                    Logger.debug(
                        this, "The binary %s of %s is gone, won't unplace",
                        related, tojo.get(PlaceMojo.ATTR_ORIGIN)
                    );
                    continue;
                }
                if (!UnplaceMojo.inside(related, this.removeBinaries)) {
                    Logger.warn(
                        this, "The binary %s of %s looks different, won't unplace",
                        related, tojo.get(PlaceMojo.ATTR_ORIGIN)
                    );
                    continue;
                }
                Logger.info(
                    this,
                    "The binary %s of %s looks different, but its unplacing is mandatory as 'mandatoryUnplace' option specifies",
                    related, tojo.get(PlaceMojo.ATTR_ORIGIN)
                );
            }
            if (UnplaceMojo.inside(related, this.keepBinaries)
                && !UnplaceMojo.inside(related, this.removeBinaries)) {
                continue;
            }
            if (UnplaceMojo.delete(path)) {
                unplaced += 1;
                Logger.debug(
                    this, "Binary %s of %s deleted",
<<<<<<< HEAD
                    path, tojo.get(PlaceMojo.ATTR_ORIGIN)
=======
                    new Rel(path), tojo.get(PlaceMojo.ATTR_ORIGIN)
>>>>>>> 36fd9204
                );
            } else {
                Logger.debug(
                    this, "Binary %s of %s already deleted",
<<<<<<< HEAD
                    path, tojo.get(PlaceMojo.ATTR_ORIGIN)
=======
                    new Rel(path), tojo.get(PlaceMojo.ATTR_ORIGIN)
>>>>>>> 36fd9204
                );
            }
        }
        return unplaced;
    }

    /**
     * Keep those we must keep selectively.
     * @param tojos All binaries found
     * @return Number of files deleted
     * @throws IOException If fails
     */
    private int keepThem(final Iterable<Tojo> tojos) throws IOException {
        int deleted = 0;
        int remained = 0;
        for (final Tojo tojo : tojos) {
            final String related = tojo.get(PlaceMojo.ATTR_RELATED);
            final Path path = Paths.get(tojo.get(Tojos.KEY));
            if (!this.keepBinaries.isEmpty()
                && UnplaceMojo.inside(related, this.keepBinaries)) {
                remained += 1;
                continue;
            }
            if (UnplaceMojo.delete(path)) {
                deleted += 1;
                Logger.debug(
                    this,
                    "The binary %s of %s is removed since it doesn't match 'selectivelyPlace' list of globs",
                    related, tojo.get(PlaceMojo.ATTR_ORIGIN)
                );
            } else {
                Logger.debug(
                    this, "Binary %s of %s already deleted",
<<<<<<< HEAD
                    path, tojo.get(PlaceMojo.ATTR_ORIGIN)
=======
                    new Rel(path), tojo.get(PlaceMojo.ATTR_ORIGIN)
>>>>>>> 36fd9204
                );
            }
        }
        Logger.info(
            this,
            "Because of 'selectivelyPlace' list of globs: %d files remained and %d deleted",
            remained, deleted
        );
        return deleted;
    }

    /**
     * This file is matched by one of the globs?
     * @param related The related name of the file
     * @param globs The globs
     * @return TRUE if inside this list of globx
     */
    private static boolean inside(final String related, final Iterable<String> globs) {
        boolean found = false;
        for (final String glob : globs) {
            found = UnplaceMojo.matches(related, glob);
            if (found) {
                break;
            }
        }
        return found;
    }

    /**
     * The file matches the glob?
     * @param related The related name of the file
     * @param glob The glob
     * @return TRUE if matches
     */
    private static boolean matches(final String related, final String glob) {
        return FileSystems.getDefault().getPathMatcher(
            String.format("glob:%s", glob)
        ).matches(Paths.get(related));
    }

    /**
     * Delete file and its parent if it's empty.
     * @param file The file
     * @return TRUE if deleted
     * @throws IOException If fails
     */
    private static boolean delete(final Path file) throws IOException {
        Path dir = file.getParent();
        boolean deleted = false;
        if (Files.exists(file)) {
            Files.delete(file);
            deleted = true;
        }
        while (!Files.newDirectoryStream(dir).iterator().hasNext()) {
            final Path curdir = dir;
            dir = curdir.getParent();
            Files.delete(curdir);
            Logger.debug(
                UnplaceMojo.class,
                "Empty directory deleted too: %s",
<<<<<<< HEAD
                dir
=======
                new Rel(dir)
>>>>>>> 36fd9204
            );
        }
        return deleted;
    }

}<|MERGE_RESOLUTION|>--- conflicted
+++ resolved
@@ -75,11 +75,7 @@
         if (this.placedTojos.value().select(r -> true).isEmpty()) {
             Logger.info(
                 this, "The list of placed binaries is absent: %s",
-<<<<<<< HEAD
-                this.placed.toPath()
-=======
                 new Rel(this.placed)
->>>>>>> 36fd9204
             );
         } else {
             this.placeThem();
@@ -101,38 +97,22 @@
         if (tojos.isEmpty()) {
             Logger.info(
                 this, "No binaries were placed into %s, nothing to uplace",
-<<<<<<< HEAD
-                this.placed.toPath()
-=======
                 new Rel(this.placed)
->>>>>>> 36fd9204
             );
         } else if (deleted == 0) {
             Logger.info(
                 this, "No binaries out of %d deleted in %s",
-<<<<<<< HEAD
-                tojos.size(), this.placed.toPath()
-=======
                 tojos.size(), new Rel(this.placed)
->>>>>>> 36fd9204
             );
         } else if (deleted == tojos.size()) {
             Logger.info(
                 this, "All %d binari(es) deleted, which were found in %s",
-<<<<<<< HEAD
-                tojos.size(), this.placed.toPath()
-=======
                 tojos.size(), new Rel(this.placed)
->>>>>>> 36fd9204
             );
         } else {
             Logger.info(
                 this, "Just %d binari(es) out of %d deleted in %s",
-<<<<<<< HEAD
-                deleted, tojos.size(), this.placed.toPath()
-=======
                 deleted, tojos.size(), new Rel(this.placed)
->>>>>>> 36fd9204
             );
         }
     }
@@ -178,20 +158,12 @@
                 unplaced += 1;
                 Logger.debug(
                     this, "Binary %s of %s deleted",
-<<<<<<< HEAD
-                    path, tojo.get(PlaceMojo.ATTR_ORIGIN)
-=======
                     new Rel(path), tojo.get(PlaceMojo.ATTR_ORIGIN)
->>>>>>> 36fd9204
                 );
             } else {
                 Logger.debug(
                     this, "Binary %s of %s already deleted",
-<<<<<<< HEAD
-                    path, tojo.get(PlaceMojo.ATTR_ORIGIN)
-=======
                     new Rel(path), tojo.get(PlaceMojo.ATTR_ORIGIN)
->>>>>>> 36fd9204
                 );
             }
         }
@@ -225,11 +197,7 @@
             } else {
                 Logger.debug(
                     this, "Binary %s of %s already deleted",
-<<<<<<< HEAD
-                    path, tojo.get(PlaceMojo.ATTR_ORIGIN)
-=======
                     new Rel(path), tojo.get(PlaceMojo.ATTR_ORIGIN)
->>>>>>> 36fd9204
                 );
             }
         }
@@ -290,11 +258,7 @@
             Logger.debug(
                 UnplaceMojo.class,
                 "Empty directory deleted too: %s",
-<<<<<<< HEAD
-                dir
-=======
                 new Rel(dir)
->>>>>>> 36fd9204
             );
         }
         return deleted;
