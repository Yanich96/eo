--- conflicted
+++ resolved
@@ -30,6 +30,7 @@
 import org.eolang.Data;
 import org.eolang.Dataized;
 import org.eolang.PhDefault;
+import org.eolang.PhEta;
 import org.eolang.Phi;
 
 /**
@@ -39,7 +40,6 @@
  */
 public class EOseq extends PhDefault {
 
-<<<<<<< HEAD
     /**
      * Attribute name.
      */
@@ -49,8 +49,6 @@
         this(new PhEta());
     }
 
-=======
->>>>>>> 1ffddbe5
     public EOseq(final Phi parent) {
         super(parent);
         this.add(EOseq.NAME, new AtVararg());
