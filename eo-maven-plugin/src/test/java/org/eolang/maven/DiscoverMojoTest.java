--- conflicted
+++ resolved
@@ -119,12 +119,7 @@
             .with("withVersions", true)
             .withVersionedProgram()
             .execute(new FakeMaven.Discover());
-<<<<<<< HEAD
-        final String sprintf = "org.eolang.txt.sprintf|9c9352890b5d30e1b89c9147e7c95a90c9b8709f";
-        final String stdout = "org.eolang.io.stdout|be83d9adda4b7c9e670e625fe951c80f3ead4177";
-=======
         final ObjectName stdout = new OnVersioned("org.eolang.stdout", "9c93528");
->>>>>>> edaff973
         final String nop = "org.eolang.nop";
         final ForeignTojos tojos = maven.externalTojos();
         MatcherAssert.assertThat(
@@ -145,8 +140,9 @@
     }
 
     @Test
-    void discoversWithSeveralObjectsWithDifferentVersions(@TempDir final Path tmp)
-        throws IOException {
+    void discoversWithSeveralObjectsWithDifferentVersions(
+        @TempDir final Path tmp
+    ) throws IOException {
         final Map<String, CommitHash> hashes = new CommitHashesMap.Fake();
         final FakeMaven maven = new FakeMaven(tmp)
             .with("withVersions", true)
@@ -220,12 +216,7 @@
             .with("failOnError", false)
             .withVersionedProgram()
             .execute(new FakeMaven.Discover());
-<<<<<<< HEAD
-        final String sprintf = "org.eolang.txt.sprintf|9c9352890b5d30e1b89c9147e7c95a90c9b8709f";
-        final String stdout = "org.eolang.io.stdout|be83d9adda4b7c9e670e625fe951c80f3ead4177";
-=======
         final ObjectName seq = new OnVersioned("org.eolang.seq", "6c6269d");
->>>>>>> edaff973
         MatcherAssert.assertThat(
             String.format(DiscoverMojoTest.SHOULD_NOT, seq),
             maven.externalTojos().contains(seq),
