--- conflicted
+++ resolved
@@ -31,7 +31,6 @@
 import java.util.Map;
 import org.cactoos.io.ResourceOf;
 import org.cactoos.map.MapEntry;
-import org.cactoos.text.Joined;
 import org.eolang.maven.hash.ChCached;
 import org.eolang.maven.hash.ChCompound;
 import org.eolang.maven.hash.ChPattern;
@@ -180,15 +179,9 @@
 
     @Test
     void pullsVersionedObjectSuccessfully(@TempDir final Path temp) throws IOException {
-<<<<<<< HEAD
-        final FakeMaven maven = new FakeMaven(temp).with("withVersions", true);
+        final FakeMaven maven = new FakeMaven(temp);
         maven.externalTojos()
-            .add(new OnDefault(PullMojoTest.STDOUT, new CommitHash.ChConstant("9c93528")))
-=======
-        final FakeMaven maven = new FakeMaven(temp);
-        maven.foreignTojos()
             .add(new OnDefault(PullMojoTest.STDOUT, "9c93528"))
->>>>>>> 6cb35fd5
             .withVersion("*.*.*");
         maven.execute(PullMojo.class);
         MatcherAssert.assertThat(
@@ -248,17 +241,8 @@
             .with("hsh", fourth)
             .withVersionedProgram()
             .execute(new FakeMaven.Pull());
-<<<<<<< HEAD
-        final ObjectName sprintf = new OnCached(
-            new OnDefault("%s/org/eolang/txt/sprintf", new CommitHash.ChConstant("17f8929.eo"))
-        );
-        final ObjectName string = new OnCached(
-            new OnDefault("%s/org/eolang/string", new CommitHash.ChConstant("5f82cc1.eo"))
-        );
-=======
-        final ObjectName sprintf = new OnDefault("%s/org/eolang/io/sprintf", "17f892.eo");
-        final ObjectName string = new OnDefault("%s/org/eolang/string", "5f82cc.eo");
->>>>>>> 6cb35fd5
+        final ObjectName sprintf = new OnDefault("%s/org/eolang/txt/sprintf", "17f8929.eo");
+        final ObjectName string = new OnDefault("%s/org/eolang/string", "5f82cc1.eo");
         MatcherAssert.assertThat(
             String.format(
                 "File by path %s should have existed after pulling, but it didn't",
