--- conflicted
+++ resolved
@@ -56,15 +56,12 @@
  * Test case for {@link SodgMojo}.
  *
  * @since 0.1
-<<<<<<< HEAD
+ * @todo #2555:30min Enable the test. The test {@link SodgMojoTest#generatesSodgForPacks(String)}
+ *  was disabled because it does not pass after changing tuple implementation. Need to refactor it
+ *  and enable. Don't forget to remove the puzzle.
  * @todo #2437:30min Enable the tests: Some tests in the class were disabled after changing
  *  "explicit-data.xsl". Need to fix them and enable. Don't forget to remove the puzzle.
  *   Disabled tests: {@link SodgMojoTest#generatesSodgForPacks(String)}.
-=======
- * @todo #2555:30min Enable the test. The test {@link SodgMojoTest#generatesSodgForPacks(String)}
- *  was disabled because it does not pass after changing tuple implementation. Need to refactor it
- *  and enable. Don't forget to remove the puzzle.
->>>>>>> 1bb8fe3f
  */
 @SuppressWarnings("PMD.AvoidDuplicateLiterals")
 final class SodgMojoTest {
