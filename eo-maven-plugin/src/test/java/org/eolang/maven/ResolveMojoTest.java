--- conflicted
+++ resolved
@@ -42,25 +42,15 @@
 final class ResolveMojoTest {
 
     @Test
-<<<<<<< HEAD
     void resolveWithSingleDependency(@TempDir final Path temp) throws Exception {
         final Path foo = temp.resolve("src").resolve("foo.eo");
         new Home().save(
-=======
-    void testSimpleResolve(@TempDir final Path temp) throws Exception {
-        final Path src = temp.resolve("src");
-        new Home(src).save(
->>>>>>> 09faccc4
             String.format(
                 "%s\n\n%s",
                 "+rt jvm org.eolang:eo-runtime:0.7.0",
                 "[] > foo /int"
             ),
-<<<<<<< HEAD
             foo
-=======
-            Paths.get("foo.eo")
->>>>>>> 09faccc4
         );
         final Path foreign = temp.resolve("eo-foreign.json");
         Catalogs.INSTANCE.make(foreign, "json")
@@ -163,9 +153,7 @@
         MatcherAssert.assertThat(
             excpt.getMessage(),
             Matchers.equalTo(
-                new StringBuilder("1 conflicting dependencies are found:")
-                    .append(" {org.eolang:eo-runtime:jar:=[0.22.0, 0.22.1]}")
-                    .toString()
+                "1 conflicting dependencies are found: {org.eolang:eo-runtime:jar:=[0.22.0, 0.22.1]}"
             )
         );
     }
