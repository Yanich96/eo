--- conflicted
+++ resolved
@@ -47,33 +47,29 @@
  */
 @Execution(ExecutionMode.CONCURRENT)
 final class RamTest {
-<<<<<<< HEAD
-
-=======
->>>>>>> a51b20c0
     @Disabled
     @ParameterizedTest
     @CsvSource({
-        "5,  0, hello, 0, 5, hello",
-        "10, 5, hello, 5, 5, hello",
-        "13, 0, hello world, 6, 5, world"
+            "5,  0, hello, 0, 5, hello",
+            "10, 5, hello, 5, 5, hello",
+            "13, 0, hello world, 6, 5, world"
     })
     void writesAndReads(
-        final long total,
-        final int wrt,
-        final String data,
-        final int rdr,
-        final int len,
-        final String result
+            final long total,
+            final int wrt,
+            final String data,
+            final int rdr,
+            final int len,
+            final String result
     ) throws IOException {
         final Phi ref = new PhWith(new EOram(Phi.Φ), 0, new Data.ToPhi(total));
         Ram.INSTANCE.write(ref, wrt, data.getBytes(StandardCharsets.UTF_8));
         final byte[] bytes = Ram.INSTANCE.read(ref, rdr, len);
         MatcherAssert.assertThat(
-            new String(bytes, StandardCharsets.UTF_8),
-            Matchers.is(
-                result
-            )
+                new String(bytes, StandardCharsets.UTF_8),
+                Matchers.is(
+                        result
+                )
         );
     }
 }