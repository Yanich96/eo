/*
 * The MIT License (MIT)
 *
 * Copyright (c) 2016-2023 Objectionary.com
 *
 * Permission is hereby granted, free of charge, to any person obtaining a copy
 * of this software and associated documentation files (the "Software"), to deal
 * in the Software without restriction, including without limitation the rights
 * to use, copy, modify, merge, publish, distribute, sublicense, and/or sell
 * copies of the Software, and to permit persons to whom the Software is
 * furnished to do so, subject to the following conditions:
 *
 * The above copyright notice and this permission notice shall be included
 * in all copies or substantial portions of the Software.
 *
 * THE SOFTWARE IS PROVIDED "AS IS", WITHOUT WARRANTY OF ANY KIND, EXPRESS OR
 * IMPLIED, INCLUDING BUT NOT LIMITED TO THE WARRANTIES OF MERCHANTABILITY,
 * FITNESS FOR A PARTICULAR PURPOSE AND NON-INFRINGEMENT. IN NO EVENT SHALL THE
 * AUTHORS OR COPYRIGHT HOLDERS BE LIABLE FOR ANY CLAIM, DAMAGES OR OTHER
 * LIABILITY, WHETHER IN AN ACTION OF CONTRACT, TORT OR OTHERWISE, ARISING FROM,
 * OUT OF OR IN CONNECTION WITH THE SOFTWARE OR THE USE OR OTHER DEALINGS IN THE
 * SOFTWARE.
 */
package org.eolang.maven;

import java.io.IOException;
import java.nio.file.Path;
import java.nio.file.Paths;
import java.util.NoSuchElementException;
import org.cactoos.io.ResourceOf;
import org.eolang.maven.util.Home;
import org.hamcrest.MatcherAssert;
import org.hamcrest.Matchers;
import org.junit.jupiter.api.Assertions;
import org.junit.jupiter.api.Test;
import org.junit.jupiter.api.io.TempDir;

/**
 * Test cases for {@link RegisterMojo}.
 *
 * @since 0.11
 */
final class RegisterMojoTest {
    /**
     * Parameter for source directory.
     */
    private static final String PARAM = "sourcesDir";

    /**
     * Source directory.
     */
    private static final String SOURCES = "src/eo";

    @Test
    void registersOkNames(@TempDir final Path temp) throws IOException {
        new Home(temp).save(
            new ResourceOf("org/eolang/maven/file-name/abc-def.eo"),
            Paths.get("src/eo/org/eolang/maven/abc-def.eo")
        );
        final FakeMaven maven = new FakeMaven(temp)
            .with(RegisterMojoTest.PARAM, temp.resolve(RegisterMojoTest.SOURCES).toFile())
            .execute(new FakeMaven.Register());
        MatcherAssert.assertThat(
            maven.foreign().getById("org.eolang.maven.abc-def").exists("id"),
            Matchers.is(true)
        );
    }

    @Test
    void failsWithDotNames(@TempDir final Path temp) throws IOException {
        new Home(temp).save(
            new ResourceOf("org/eolang/maven/file-name/.abc.eo"),
            Paths.get("src/eo/org/eolang/maven/.abc.eo")
        );
        final IllegalStateException exception = Assertions.assertThrows(
            IllegalStateException.class,
            () -> {
                new FakeMaven(temp)
                    .with(RegisterMojoTest.PARAM, temp.resolve(RegisterMojoTest.SOURCES).toFile())
                    .execute(new FakeMaven.Register());
            }
        );
        MatcherAssert.assertThat(
            exception.getCause().getCause().getMessage(),
            Matchers.containsString("Incorrect name found: '.abc.eo'")
        );
    }

    @Test
    void doesNotFailWhenNoStrictNames(@TempDir final Path temp) throws IOException {
        new Home(temp).save(
            new ResourceOf("org/eolang/maven/file-name/.abc.eo"),
            Paths.get("src/eo/org/eolang/maven/.abc.eo")
        );
        final FakeMaven maven = new FakeMaven(temp)
            .with(RegisterMojoTest.PARAM, temp.resolve(RegisterMojoTest.SOURCES).toFile())
            .with("strictFileNames", false)
            .execute(new FakeMaven.Register());
        MatcherAssert.assertThat(
            maven.foreign().getById("org.eolang.maven..abc").exists("id"),
            Matchers.is(true)
        );
    }

    @Test
    void registersInExternal(@TempDir final Path temp) throws IOException {
        new Home(temp).save(
            new ResourceOf("org/eolang/maven/file-name/abc-def.eo"),
            Paths.get("src/eo/org/eolang/maven/foo.eo")
        );
        final String name = "org.eolang.maven.foo";
        final FakeMaven maven = new FakeMaven(temp)
<<<<<<< HEAD
            .with("sourcesDir", temp.resolve(source).toFile())
            .with("versioned", true)
=======
            .with(RegisterMojoTest.PARAM, temp.resolve(RegisterMojoTest.SOURCES).toFile())
            .with("withVersions", true)
>>>>>>> 5dc84975
            .execute(new FakeMaven.Register());
        MatcherAssert.assertThat(
            String.format(
                "Source object %s placed in %s should have been registered in external tojos but it didn't",
                name,
                RegisterMojoTest.SOURCES
            ),
            maven.external()
                .getById(name)
                .exists("id"),
            Matchers.is(true)
        );
        MatcherAssert.assertThat(
            "External and foreign tojos should not have the same status after registering because external should replace foreign but they didn't",
            maven.foreignTojos().status(),
            Matchers.not(
                Matchers.equalTo(
                    maven.externalTojos().status()
                )
            )
<<<<<<< HEAD
=======
        );
    }

    @Test
    void doesNotRegisterInExternal(@TempDir final Path temp) throws IOException {
        new Home(temp).save(
            new ResourceOf("org/eolang/maven/file-name/abc-def.eo"),
            Paths.get("src/eo/org/eolang/maven/foo.eo")
        );
        final String name = "org.eolang.maven.foo";
        Assertions.assertThrows(
            NoSuchElementException.class,
            () -> new FakeMaven(temp)
                .with(RegisterMojoTest.PARAM, temp.resolve(RegisterMojoTest.SOURCES).toFile())
                .with("withVersions", false)
                .execute(new FakeMaven.Register())
                .external()
                .getById(name),
            String.format(
                "External tojos should not have contained %s because \"withVersions\" is FALSE, but they did",
                name
            )
>>>>>>> 5dc84975
        );
    }

    @Test
    void throwsExceptionInCaseSourceDirIsNotSet(@TempDir final Path temp) {
        Assertions.assertThrows(
            IllegalStateException.class,
            () -> new FakeMaven(temp)
                .withoutDefaults()
                .execute(new FakeMaven.Register()),
            String.format(
                "sourcesDir should not be set and the %s should fail, but didn't",
                RegisterMojo.class
            )
        );
    }
}<|MERGE_RESOLUTION|>--- conflicted
+++ resolved
@@ -110,13 +110,8 @@
         );
         final String name = "org.eolang.maven.foo";
         final FakeMaven maven = new FakeMaven(temp)
-<<<<<<< HEAD
-            .with("sourcesDir", temp.resolve(source).toFile())
-            .with("versioned", true)
-=======
             .with(RegisterMojoTest.PARAM, temp.resolve(RegisterMojoTest.SOURCES).toFile())
             .with("withVersions", true)
->>>>>>> 5dc84975
             .execute(new FakeMaven.Register());
         MatcherAssert.assertThat(
             String.format(
@@ -137,8 +132,6 @@
                     maven.externalTojos().status()
                 )
             )
-<<<<<<< HEAD
-=======
         );
     }
 
@@ -161,7 +154,6 @@
                 "External tojos should not have contained %s because \"withVersions\" is FALSE, but they did",
                 name
             )
->>>>>>> 5dc84975
         );
     }
 
