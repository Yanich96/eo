# The MIT License (MIT)
#
# Copyright (c) 2016-2022 Yegor Bugayenko
#
# Permission is hereby granted, free of charge, to any person obtaining a copy
# of this software and associated documentation files (the "Software"), to deal
# in the Software without restriction, including without limitation the rights
# to use, copy, modify, merge, publish, distribute, sublicense, and/or sell
# copies of the Software, and to permit persons to whom the Software is
# furnished to do so, subject to the following conditions:
#
# The above copyright notice and this permission notice shall be included
# in all copies or substantial portions of the Software.
#
# THE SOFTWARE IS PROVIDED "AS IS", WITHOUT WARRANTY OF ANY KIND, EXPRESS OR
# IMPLIED, INCLUDING BUT NOT LIMITED TO THE WARRANTIES OF MERCHANTABILITY,
# FITNESS FOR A PARTICULAR PURPOSE AND NON-INFRINGEMENT. IN NO EVENT SHALL THE
# AUTHORS OR COPYRIGHT HOLDERS BE LIABLE FOR ANY CLAIM, DAMAGES OR OTHER
# LIABILITY, WHETHER IN AN ACTION OF CONTRACT, TORT OR OTHERWISE, ARISING FROM,
# OUT OF OR IN CONNECTION WITH THE SOFTWARE OR THE USE OR OTHER DEALINGS IN THE
# SOFTWARE.

+package org.eolang.examples
+alias org.eolang.examples.fibonacci
+alias org.eolang.io.stdout
+alias org.eolang.txt.sprintf
<<<<<<< HEAD
+alias org.eolang.txt.parsed
=======
+alias org.eolang.math.number
>>>>>>> cd1115a9

[args...] > app
  and. > @
    stdout
      sprintf
        "%dth Fibonacci number is %d\n"
<<<<<<< HEAD
        (parsed (args.get 0)).as-int > n!
=======
        (number (args.get 0)).as-int > n!
>>>>>>> cd1115a9
        fibonacci n > f
    if.
      not.
        eq.
<<<<<<< HEAD
          (parsed (args.get 1)).as-int > e
=======
          (number (args.get 1)).as-int > e
>>>>>>> cd1115a9
          f
      []
        sprintf > msg
          "%d not equal to %d"
          ^.n
          ^.f
      TRUE<|MERGE_RESOLUTION|>--- conflicted
+++ resolved
@@ -24,31 +24,20 @@
 +alias org.eolang.examples.fibonacci
 +alias org.eolang.io.stdout
 +alias org.eolang.txt.sprintf
-<<<<<<< HEAD
++alias org.eolang.math.number
 +alias org.eolang.txt.parsed
-=======
-+alias org.eolang.math.number
->>>>>>> cd1115a9
 
 [args...] > app
   and. > @
     stdout
       sprintf
         "%dth Fibonacci number is %d\n"
-<<<<<<< HEAD
-        (parsed (args.get 0)).as-int > n!
-=======
         (number (args.get 0)).as-int > n!
->>>>>>> cd1115a9
         fibonacci n > f
     if.
       not.
         eq.
-<<<<<<< HEAD
-          (parsed (args.get 1)).as-int > e
-=======
           (number (args.get 1)).as-int > e
->>>>>>> cd1115a9
           f
       []
         sprintf > msg
