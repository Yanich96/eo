/*
 * The MIT License (MIT)
 *
 * Copyright (c) 2016-2023 Objectionary.com
 *
 * Permission is hereby granted, free of charge, to any person obtaining a copy
 * of this software and associated documentation files (the "Software"), to deal
 * in the Software without restriction, including without limitation the rights
 * to use, copy, modify, merge, publish, distribute, sublicense, and/or sell
 * copies of the Software, and to permit persons to whom the Software is
 * furnished to do so, subject to the following conditions:
 *
 * The above copyright notice and this permission notice shall be included
 * in all copies or substantial portions of the Software.
 *
 * THE SOFTWARE IS PROVIDED "AS IS", WITHOUT WARRANTY OF ANY KIND, EXPRESS OR
 * IMPLIED, INCLUDING BUT NOT LIMITED TO THE WARRANTIES OF MERCHANTABILITY,
 * FITNESS FOR A PARTICULAR PURPOSE AND NON-INFRINGEMENT. IN NO EVENT SHALL THE
 * AUTHORS OR COPYRIGHT HOLDERS BE LIABLE FOR ANY CLAIM, DAMAGES OR OTHER
 * LIABILITY, WHETHER IN AN ACTION OF CONTRACT, TORT OR OTHERWISE, ARISING FROM,
 * OUT OF OR IN CONNECTION WITH THE SOFTWARE OR THE USE OR OTHER DEALINGS IN THE
 * SOFTWARE.
 */
package org.eolang.maven;

import com.jcabi.log.Logger;
import com.jcabi.xml.XML;
import com.jcabi.xml.XMLDocument;
import java.io.FileNotFoundException;
import java.io.IOException;
import java.nio.file.Path;
import java.util.Collection;
import java.util.HashSet;
import java.util.List;
<<<<<<< HEAD
import java.util.TreeSet;
=======
import java.util.Set;
>>>>>>> 5dc84975
import org.apache.maven.plugins.annotations.LifecyclePhase;
import org.apache.maven.plugins.annotations.Mojo;
import org.cactoos.iterable.Filtered;
import org.cactoos.list.ListOf;
import org.cactoos.set.SetOf;
import org.eolang.maven.tojos.ForeignTojo;
import org.eolang.maven.util.Rel;

/**
 * Read all XMIR files and find foreign objects in them, then
 * add them to the catalog.
 *
 * @since 0.1
 */
@Mojo(
    name = "discover-foreign",
    defaultPhase = LifecyclePhase.PROCESS_SOURCES,
    threadSafe = true
)
public final class DiscoverMojo extends SafeMojo {

    @Override
    public void exec() throws IOException {
        final Collection<ForeignTojo> tojos = this.scopedTojos().notDiscovered();
        final Collection<String> discovered = new HashSet<>(1);
        for (final ForeignTojo tojo : tojos) {
            final Path src = tojo.optimized();
            final Collection<String> names = this.discover(src);
            for (final String name : names) {
                this.scopedTojos().add(name).withDiscoveredAt(src);
                discovered.add(name);
            }
            tojo.withDiscovered(names.size());
        }
        if (tojos.isEmpty()) {
            if (this.scopedTojos().size() == 0) {
                Logger.warn(this, "Nothing to discover, since there are no programs");
            } else {
                Logger.info(this, "Nothing to discover, all programs checked already");
            }
        } else if (discovered.isEmpty()) {
            Logger.info(
                this, "No foreign objects discovered in %d programs",
                tojos.size()
            );
        } else {
            Logger.info(
                this, "Discovered %d foreign objects in %d programs: %s",
                discovered.size(), tojos.size(), discovered
            );
        }
    }

    /**
     * Pull all deps found in the provided XML file.
     *
     * @param file The .xmir file
     * @return List of foreign objects found
     * @throws FileNotFoundException If not found
     */
    private Collection<String> discover(final Path file)
        throws FileNotFoundException {
        final XML xml = new XMLDocument(file);
<<<<<<< HEAD
        final List<String> base = new ListOf<>(
            "//o[",
            "not(starts-with(@base,'.'))",
            "and @base != 'Q'",
            "and @base != '^'",
            "and @base != '$'",
            "and @base != '&'",
            "and not(@ref)"
        );
        final List<String> regular = new ListOf<>(base);
        if (this.versioned) {
            regular.add("and not(@ver)");
        }
        regular.add("]/@base");
        final Collection<String> names = new TreeSet<>(
            this.names(xml, regular)
        );
        if (this.versioned) {
            final List<String> versioned = new ListOf<>(base);
            versioned.addAll(
                new ListOf<>(
                    "and @ver",
                    "]/concat(@base,'|',@ver)"
                )
            );
            names.addAll(this.names(xml, versioned));
=======
        final Collection<String> names = DiscoverMojo.names(
            xml, this.xpath(false)
        );
        if (this.withVersions) {
            names.addAll(
                DiscoverMojo.names(xml, this.xpath(true))
            );
>>>>>>> 5dc84975
        }
        if (!xml.nodes("//o[@vararg]").isEmpty()) {
            names.add("org.eolang.tuple");
        }
        if (names.isEmpty()) {
            Logger.debug(
                this, "Didn't find any foreign objects in %s",
                new Rel(file)
            );
        } else {
            Logger.debug(
                this, "Found %d foreign objects in %s: %s",
                names.size(), new Rel(file), names
            );
        }
        return names;
    }

    /**
<<<<<<< HEAD
     * Get list of object names from given XML by provided xpath.
     * @param xml XML.
     * @param xpath Xpath.
     * @return List of object names.
     * @checkstyle NonStaticMethodCheck (25 lines)
     */
    private List<String> names(final XML xml, final List<String> xpath) {
        return new ListOf<>(
=======
     * Xpath for selecting objects from given xml.
     * @param versioned Select with versions or not.
     * @return Xpath as list of strings
     * @todo #1602:30min Simplify xpath. Current implementation for building
     *  xpath with and without versions is quite ugly. For some reason
     *  if we try to take `/concat(@base,'|',@ver)` and there are object without
     *  attribute `ver` - xpath returns nothing. So we need to take `/@base`
     *  from objects where attribute `ver` is not present in both cases and
     *  then if flag `withVersions` is `true` - take `concat(@base,'|',@ver)`
     *  from objects attribute `ver` is present.
     */
    private List<String> xpath(final boolean versioned) {
        final List<String> xpath = new ListOf<>(
            "//o[",
            "not(starts-with(@base,'.'))",
            "and @base != 'Q'",
            "and @base != '^'",
            "and @base != '$'",
            "and @base != '&'",
            "and not(@ref)"
        );
        final List<String> tail;
        if (versioned) {
            tail = new ListOf<>(
                "and @ver",
                "]/concat(@base,'|',@ver)"
            );
        } else {
            tail = new ListOf<>();
            if (this.withVersions) {
                tail.add("and not(@ver)");
            }
            tail.add("]/@base");
        }
        xpath.addAll(tail);
        return xpath;
    }

    /**
     * Get unique list of object names from given XML by provided xpath.
     * @param xml XML.
     * @param xpath Xpath.
     * @return List of object names.
     */
    private static Set<String> names(final XML xml, final List<String> xpath) {
        return new SetOf<>(
>>>>>>> 5dc84975
            new Filtered<>(
                obj -> !obj.isEmpty(),
                xml.xpath(
                    String.join(
                        " ",
                        xpath
                    )
                )
            )
        );
    }
}<|MERGE_RESOLUTION|>--- conflicted
+++ resolved
@@ -32,11 +32,7 @@
 import java.util.Collection;
 import java.util.HashSet;
 import java.util.List;
-<<<<<<< HEAD
-import java.util.TreeSet;
-=======
 import java.util.Set;
->>>>>>> 5dc84975
 import org.apache.maven.plugins.annotations.LifecyclePhase;
 import org.apache.maven.plugins.annotations.Mojo;
 import org.cactoos.iterable.Filtered;
@@ -100,34 +96,6 @@
     private Collection<String> discover(final Path file)
         throws FileNotFoundException {
         final XML xml = new XMLDocument(file);
-<<<<<<< HEAD
-        final List<String> base = new ListOf<>(
-            "//o[",
-            "not(starts-with(@base,'.'))",
-            "and @base != 'Q'",
-            "and @base != '^'",
-            "and @base != '$'",
-            "and @base != '&'",
-            "and not(@ref)"
-        );
-        final List<String> regular = new ListOf<>(base);
-        if (this.versioned) {
-            regular.add("and not(@ver)");
-        }
-        regular.add("]/@base");
-        final Collection<String> names = new TreeSet<>(
-            this.names(xml, regular)
-        );
-        if (this.versioned) {
-            final List<String> versioned = new ListOf<>(base);
-            versioned.addAll(
-                new ListOf<>(
-                    "and @ver",
-                    "]/concat(@base,'|',@ver)"
-                )
-            );
-            names.addAll(this.names(xml, versioned));
-=======
         final Collection<String> names = DiscoverMojo.names(
             xml, this.xpath(false)
         );
@@ -135,7 +103,6 @@
             names.addAll(
                 DiscoverMojo.names(xml, this.xpath(true))
             );
->>>>>>> 5dc84975
         }
         if (!xml.nodes("//o[@vararg]").isEmpty()) {
             names.add("org.eolang.tuple");
@@ -155,16 +122,6 @@
     }
 
     /**
-<<<<<<< HEAD
-     * Get list of object names from given XML by provided xpath.
-     * @param xml XML.
-     * @param xpath Xpath.
-     * @return List of object names.
-     * @checkstyle NonStaticMethodCheck (25 lines)
-     */
-    private List<String> names(final XML xml, final List<String> xpath) {
-        return new ListOf<>(
-=======
      * Xpath for selecting objects from given xml.
      * @param versioned Select with versions or not.
      * @return Xpath as list of strings
@@ -211,7 +168,6 @@
      */
     private static Set<String> names(final XML xml, final List<String> xpath) {
         return new SetOf<>(
->>>>>>> 5dc84975
             new Filtered<>(
                 obj -> !obj.isEmpty(),
                 xml.xpath(
