/*
 * The MIT License (MIT)
 *
 * Copyright (c) 2016-2023 Objectionary.com
 *
 * Permission is hereby granted, free of charge, to any person obtaining a copy
 * of this software and associated documentation files (the "Software"), to deal
 * in the Software without restriction, including without limitation the rights
 * to use, copy, modify, merge, publish, distribute, sublicense, and/or sell
 * copies of the Software, and to permit persons to whom the Software is
 * furnished to do so, subject to the following conditions:
 *
 * The above copyright notice and this permission notice shall be included
 * in all copies or substantial portions of the Software.
 *
 * THE SOFTWARE IS PROVIDED "AS IS", WITHOUT WARRANTY OF ANY KIND, EXPRESS OR
 * IMPLIED, INCLUDING BUT NOT LIMITED TO THE WARRANTIES OF MERCHANTABILITY,
 * FITNESS FOR A PARTICULAR PURPOSE AND NON-INFRINGEMENT. IN NO EVENT SHALL THE
 * AUTHORS OR COPYRIGHT HOLDERS BE LIABLE FOR ANY CLAIM, DAMAGES OR OTHER
 * LIABILITY, WHETHER IN AN ACTION OF CONTRACT, TORT OR OTHERWISE, ARISING FROM,
 * OUT OF OR IN CONNECTION WITH THE SOFTWARE OR THE USE OR OTHER DEALINGS IN THE
 * SOFTWARE.
 */
package org.eolang.maven.rust;

/**
 * Class for creating and saving class with native method.
 * Created class then is used from {@link EOrust}.
 *
 * @since 0.30
 */
public final class Native extends Savable {

    /**
     * Ctor.
     * @param name Name of the class.
     * @param pack Package of the class.
     */
    public Native(final String name, final String pack) {
        super(
            name,
            "java",
            () -> String.join(
                System.lineSeparator(),
                String.format(
                    "package %s;",
<<<<<<< HEAD
                    this.pack
                    ),
                "import org.eolang.Universe;",
=======
                    pack
                ),
                "import EOorg.EOeolang.EOrust;",
>>>>>>> 101207cb
                String.format(
                    "public class %s {",
                    name
                ),
                String.format(
                    "    public static native byte[] %s",
                    name
                ),
                "        (final Universe universe);",
                "}"
            )
        );
    }
}<|MERGE_RESOLUTION|>--- conflicted
+++ resolved
@@ -44,15 +44,9 @@
                 System.lineSeparator(),
                 String.format(
                     "package %s;",
-<<<<<<< HEAD
-                    this.pack
-                    ),
-                "import org.eolang.Universe;",
-=======
                     pack
                 ),
-                "import EOorg.EOeolang.EOrust;",
->>>>>>> 101207cb
+                "import org.eolang.Universe;",
                 String.format(
                     "public class %s {",
                     name
