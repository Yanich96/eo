--- conflicted
+++ resolved
@@ -121,11 +121,7 @@
         PhDefault.terms.get().add(this.vertex);
         final List<String> list = new ArrayList<>(this.attrs.size());
         for (final Map.Entry<String, Attr> ent : this.attrs.entrySet().stream().filter(
-<<<<<<< HEAD
-            e -> List.of("σ", "ρ", "Δ").contains(e.getKey())
-=======
-            e -> Arrays.asList("σ", "ρ").contains(e.getKey())
->>>>>>> ef9acaeb
+            e -> Arrays.asList("σ", "ρ", "Δ").contains(e.getKey())
         ).collect(Collectors.toList())) {
             final String attr = String.format(
                 "%s ↦ %s",
