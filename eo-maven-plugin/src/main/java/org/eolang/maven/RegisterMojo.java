/*
 * The MIT License (MIT)
 *
 * Copyright (c) 2016-2022 Objectionary.com
 *
 * Permission is hereby granted, free of charge, to any person obtaining a copy
 * of this software and associated documentation files (the "Software"), to deal
 * in the Software without restriction, including without limitation the rights
 * to use, copy, modify, merge, publish, distribute, sublicense, and/or sell
 * copies of the Software, and to permit persons to whom the Software is
 * furnished to do so, subject to the following conditions:
 *
 * The above copyright notice and this permission notice shall be included
 * in all copies or substantial portions of the Software.
 *
 * THE SOFTWARE IS PROVIDED "AS IS", WITHOUT WARRANTY OF ANY KIND, EXPRESS OR
 * IMPLIED, INCLUDING BUT NOT LIMITED TO THE WARRANTIES OF MERCHANTABILITY,
 * FITNESS FOR A PARTICULAR PURPOSE AND NON-INFRINGEMENT. IN NO EVENT SHALL THE
 * AUTHORS OR COPYRIGHT HOLDERS BE LIABLE FOR ANY CLAIM, DAMAGES OR OTHER
 * LIABILITY, WHETHER IN AN ACTION OF CONTRACT, TORT OR OTHERWISE, ARISING FROM,
 * OUT OF OR IN CONNECTION WITH THE SOFTWARE OR THE USE OR OTHER DEALINGS IN THE
 * SOFTWARE.
 */
package org.eolang.maven;

import com.jcabi.log.Logger;
import com.yegor256.tojos.Tojos;
import java.io.File;
import java.io.IOException;
import java.nio.file.Path;
import java.util.Collection;
import java.util.Set;
import org.apache.maven.plugins.annotations.LifecyclePhase;
import org.apache.maven.plugins.annotations.Mojo;
import org.apache.maven.plugins.annotations.Parameter;
import org.cactoos.set.SetOf;

/**
 * Find and register all {@code .eo} sources in the "foreign" catalog.
 *
 * @since 0.12
 */
@Mojo(
    name = "register",
    defaultPhase = LifecyclePhase.GENERATE_SOURCES,
    threadSafe = true
)
@SuppressWarnings("PMD.ImmutableField")
public final class RegisterMojo extends SafeMojo {

    /**
     * Directory in which {@code .eo} files are located.
     *
     * If you need to register {@code .eo} files located in many directories, you can
     * use the {@code &lt;includeSources&gt;} feature, for example:
     *
     * <pre> &lt;configuration&gt;
     *   &lt;sourcesDir&gt;/&lt;/sourcesDir&gt;
     *   &lt;includeSources&gt;
     *     &lt;glob&gt;tmp/&#42;&#42;/&#42;.eo&lt;/glob&gt;
     *     &lt;glob&gt;src/main/&#42;&#42;/&#42;.eo&lt;/glob&gt;
     *   &lt;/includeSources&gt;
     * &lt;/configuration&gt;</pre>
     *
     * @checkstyle MemberNameCheck (7 lines)
     */
    @Parameter(
        property = "eo.sourcesDir",
        required = true,
        defaultValue = "${project.basedir}/src/main/eo"
    )
    private File sourcesDir;

    /**
     * List of inclusion GLOB filters for finding EO files
     * in the {@code <includeSources>} directory, which can be
     * pretty global (or even a root one).
     * @implNote {@code property} attribute is omitted for collection
     * properties since there is no way of passing it via command line.
     * @checkstyle MemberNameCheck (15 lines)
     */
    @Parameter
    private Set<String> includeSources = new SetOf<>("**.eo");

    /**
     * List of exclusion GLOB filters for finding EO files
     * in the {@code &lt;includeSources&gt;} directory, which can be
     * pretty global (or even a root one).
     *
     * @checkstyle MemberNameCheck (7 lines)
     */
    @Parameter
    private Set<String> excludeSources = new SetOf<>();

    @Override
    public void exec() throws IOException {
        final int before = this.tojos.value().select(t -> true).size();
        if (before > 0) {
            Logger.info(this, "There are %d EO sources registered already", before);
        }
        final Collection<Path> sources = new Walk(this.sourcesDir.toPath())
            .includes(this.includeSources)
            .excludes(this.excludeSources);
        final Unplace unplace = new Unplace(this.sourcesDir);
        for (final Path file : sources) {
            final String name = unplace.make(file);
            if (!this.scopedTojos().select(t -> t.get(Tojos.KEY).equals(name)).isEmpty()) {
                Logger.debug(this, "EO source %s already registered", name);
                continue;
            }
            this.scopedTojos()
                .add(name)
                .set(AssembleMojo.ATTR_VERSION, ParseMojo.ZERO)
                .set(AssembleMojo.ATTR_EO, file.toAbsolutePath().toString());
            Logger.debug(this, "EO source %s registered", name);
        }
        Logger.info(
            this, "Registered %d EO sources from %s to %s, included %s, excluded %s",
<<<<<<< HEAD
            sources.size(),
            this.sourcesDir.toPath(),
            this.foreign.toPath(),
=======
            sources.size(), new Rel(this.sourcesDir),
            new Rel(this.foreign),
>>>>>>> 36fd9204
            this.includeSources, this.excludeSources
        );
    }

}<|MERGE_RESOLUTION|>--- conflicted
+++ resolved
@@ -116,14 +116,8 @@
         }
         Logger.info(
             this, "Registered %d EO sources from %s to %s, included %s, excluded %s",
-<<<<<<< HEAD
-            sources.size(),
-            this.sourcesDir.toPath(),
-            this.foreign.toPath(),
-=======
             sources.size(), new Rel(this.sourcesDir),
             new Rel(this.foreign),
->>>>>>> 36fd9204
             this.includeSources, this.excludeSources
         );
     }
