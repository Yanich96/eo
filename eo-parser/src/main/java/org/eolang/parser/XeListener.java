/*
 * The MIT License (MIT)
 *
 * Copyright (c) 2016-2023 Objectionary.com
 *
 * Permission is hereby granted, free of charge, to any person obtaining a copy
 * of this software and associated documentation files (the "Software"), to deal
 * in the Software without restriction, including without limitation the rights
 * to use, copy, modify, merge, publish, distribute, sublicense, and/or sell
 * copies of the Software, and to permit persons to whom the Software is
 * furnished to do so, subject to the following conditions:
 *
 * The above copyright notice and this permission notice shall be included
 * in all copies or substantial portions of the Software.
 *
 * THE SOFTWARE IS PROVIDED "AS IS", WITHOUT WARRANTY OF ANY KIND, EXPRESS OR
 * IMPLIED, INCLUDING BUT NOT LIMITED TO THE WARRANTIES OF MERCHANTABILITY,
 * FITNESS FOR A PARTICULAR PURPOSE AND NON-INFRINGEMENT. IN NO EVENT SHALL THE
 * AUTHORS OR COPYRIGHT HOLDERS BE LIABLE FOR ANY CLAIM, DAMAGES OR OTHER
 * LIABILITY, WHETHER IN AN ACTION OF CONTRACT, TORT OR OTHERWISE, ARISING FROM,
 * OUT OF OR IN CONNECTION WITH THE SOFTWARE OR THE USE OR OTHER DEALINGS IN THE
 * SOFTWARE.
 */
package org.eolang.parser;

import com.jcabi.manifests.Manifests;
import java.nio.ByteBuffer;
import java.nio.charset.StandardCharsets;
import java.time.ZoneOffset;
import java.time.ZonedDateTime;
import java.time.format.DateTimeFormatter;
import java.util.Iterator;
import java.util.StringJoiner;
import org.antlr.v4.runtime.ParserRuleContext;
import org.antlr.v4.runtime.misc.Interval;
import org.antlr.v4.runtime.tree.ErrorNode;
import org.antlr.v4.runtime.tree.TerminalNode;
import org.apache.commons.text.StringEscapeUtils;
import org.cactoos.iterable.Mapped;
import org.cactoos.text.Joined;
import org.xembly.Directive;
import org.xembly.Directives;

/**
 * The listener for ANTLR4 walker.
 *
 * @since 0.1
 * @checkstyle CyclomaticComplexityCheck (500 lines)
 * @checkstyle ClassFanOutComplexityCheck (500 lines)
 */
@SuppressWarnings({"PMD.TooManyMethods", "PMD.AvoidDuplicateLiterals", "PMD.ExcessivePublicCount"})
public final class XeListener implements ProgramListener, Iterable<Directive> {

    /**
     * The name of it.
     */
    private final String name;

    /**
     * Xembly directives we are building (mutable).
     */
    private final Directives dirs;

    /**
     * Xembly directives for objects (mutable).
     */
    private final Objects objects;

    /**
     * When we start.
     */
    private final long start;

    /**
     * Redundancy checker.
     */
    private final RedundantParentheses check;

    /**
     * Ctor.
     * @param name Tha name of it
     * @param check The strategy to check eo expressions for redundant parentheses.
     */
    public XeListener(final String name, final RedundantParentheses check) {
        this.name = name;
        this.dirs = new Directives();
        this.objects = new Objects.ObjXembly();
        this.start = System.nanoTime();
        this.check = check;
    }

    @Override
    public void enterProgram(final ProgramParser.ProgramContext ctx) {
        this.dirs.add("program")
            .attr("name", this.name)
            .attr("version", Manifests.read("EO-Version"))
            .attr("revision", Manifests.read("EO-Revision"))
            .attr("dob", Manifests.read("EO-Dob"))
            .attr(
                "time",
                ZonedDateTime.now(ZoneOffset.UTC).format(
                    DateTimeFormatter.ISO_INSTANT
                )
            )
            .add("listing").set(XeListener.sourceText(ctx)).up()
            .add("errors").up()
            .add("sheets").up()
            .add("license").up()
            .add("metas").up();
    }

    @Override
    public void exitProgram(final ProgramParser.ProgramContext ctx) {
        this.dirs
            .attr("ms", (System.nanoTime() - this.start) / (1000L * 1000L))
            .up();
    }

    @Override
    public void enterLicense(final ProgramParser.LicenseContext ctx) {
        this.dirs.addIf("license").set(
            new Joined(
                "\n",
                new Mapped<>(
                    cmt -> cmt.getText().substring(1).trim(),
                    ctx.COMMENT()
                )
            )
        ).up();
    }

    @Override
    public void exitLicense(final ProgramParser.LicenseContext ctx) {
        // This method is created by ANTLR and can't be removed
    }

    @Override
    public void enterMetas(final ProgramParser.MetasContext ctx) {
        this.dirs.addIf("metas");
        for (final TerminalNode node : ctx.META()) {
            final String[] pair = node.getText().split(" ", 2);
            this.dirs.add("meta")
                .attr("line", node.getSymbol().getLine())
                .add("head").set(pair[0].substring(1)).up()
                .add("tail");
            if (pair.length > 1) {
                this.dirs.set(pair[1].trim()).up();
                for (final String part : pair[1].trim().split(" ")) {
                    this.dirs.add("part").set(part).up();
                }
            } else {
                this.dirs.up();
            }
            this.dirs.up();
        }
        this.dirs.up();
    }

    @Override
    public void exitMetas(final ProgramParser.MetasContext ctx) {
        // This method is created by ANTLR and can't be removed
    }

    @Override
    public void enterObjects(final ProgramParser.ObjectsContext ctx) {
        this.dirs.add("objects");
    }

    @Override
    public void exitObjects(final ProgramParser.ObjectsContext ctx) {
        this.dirs.append(this.objects);
        this.dirs.up();
    }

    @Override
    public void enterObject(final ProgramParser.ObjectContext ctx) {
        if (ctx.application() != null) {
            ProgramParser.ApplicationContext application = ctx.application();
            if (application.suffix() != null) {
                application = application.application();
            }
            final String text = application.getText();
            if (this.check.test(text)) {
                this.dirs.push()
                    .xpath("/program/errors")
                    .add("error")
                    .attr("line", ctx.getStart().getLine())
                    .attr("severity", "warning")
                    .set(String.format("'%s' contains redundant parentheses", text))
                    .pop();
            }
        }
    }

    @Override
    public void exitObject(final ProgramParser.ObjectContext ctx) {
        // This method is created by ANTLR and can't be removed
    }

    @Override
    public void enterAbstraction(final ProgramParser.AbstractionContext ctx) {
        this.objects.start(
            ctx.getStart().getLine(),
            ctx.getStart().getCharPositionInLine()
        );
        this.objects.prop("abstract", "");
        this.objects.leave();
    }

    @Override
    public void exitAbstraction(final ProgramParser.AbstractionContext ctx) {
        // Nothing here
    }

    @Override
<<<<<<< HEAD
    public void enterType(final ProgramParser.TypeContext ctx) {
=======
    public void enterType(ProgramParser.TypeContext ctx) {
>>>>>>> 6e207824
        if (ctx.SLASH() != null) {
            this.objects.enter();
            if (ctx.QUESTION() == null) {
                this.objects.prop("atom", ctx.NAME());
            } else {
                this.objects.prop("atom", "?");
            }
            this.objects.leave();
        }
    }

    @Override
<<<<<<< HEAD
    public void exitType(final ProgramParser.TypeContext ctx) {
=======
    public void exitType(ProgramParser.TypeContext ctx) {
>>>>>>> 6e207824
        // Nothing here
    }

    @Override
    public void enterAttributes(final ProgramParser.AttributesContext ctx) {
        // This method is created by ANTLR and can't be removed
    }

    @Override
    public void exitAttributes(final ProgramParser.AttributesContext ctx) {
        // This method is created by ANTLR and can't be removed
    }

    @Override
    public void enterAttribute(final ProgramParser.AttributeContext ctx) {
        this.objects.enter();
        this.objects.start(
            ctx.getStart().getLine(),
            ctx.getStart().getCharPositionInLine()
        );
    }

    @Override
    public void exitAttribute(final ProgramParser.AttributeContext ctx) {
        this.objects.leave();
        this.objects.leave();
    }

    @Override
    public void enterVararg(final ProgramParser.VarargContext ctx) {
        this.objects.enter();
        this.objects.start(
            ctx.getStart().getLine(),
            ctx.getStart().getCharPositionInLine()
        );
        this.objects.prop("vararg", "");
    }

    @Override
    public void exitVararg(final ProgramParser.VarargContext ctx) {
        this.objects.leave();
        this.objects.leave();
    }

    @Override
    public void enterLabel(final ProgramParser.LabelContext ctx) {
        if (ctx.AT() != null) {
            this.objects.prop("name", ctx.AT().getText());
        }
        if (ctx.NAME() != null) {
            this.objects.prop("name", ctx.NAME().getText());
        }
    }

    @Override
    public void exitLabel(final ProgramParser.LabelContext ctx) {
        // Nothing here
    }

    @Override
    public void enterTail(final ProgramParser.TailContext ctx) {
        this.objects.enter();
    }

    @Override
    public void exitTail(final ProgramParser.TailContext ctx) {
        this.objects.leave();
    }

    @Override
    public void enterSuffix(final ProgramParser.SuffixContext ctx) {
        this.objects.enter();
        if (ctx.CONST() != null) {
            this.objects.prop("const", "");
        }
    }

    @Override
    public void exitSuffix(final ProgramParser.SuffixContext ctx) {
        this.objects.leave();
    }

    @Override
    public void enterMethod(final ProgramParser.MethodContext ctx) {
        this.objects.start(
            ctx.getStart().getLine(),
            ctx.getStart().getCharPositionInLine()
        );
        if (ctx.COPY() != null) {
            this.objects.prop("copy", "");
        }
        this.objects.prop("method", "");
        this.objects.prop("base", String.format(".%s", ctx.mtd.getText()));
        this.objects.leave();
    }

    @Override
    public void exitMethod(final ProgramParser.MethodContext ctx) {
        // This method is created by ANTLR and can't be removed
    }

    @Override
    public void enterScope(final ProgramParser.ScopeContext ctx) {
        this.objects.alias();
    }

    @Override
    public void exitScope(final ProgramParser.ScopeContext ctx) {
        this.objects.closeAlias();
    }

    @Override
    @SuppressWarnings("PMD.ConfusingTernary")
    public void enterHead(final ProgramParser.HeadContext ctx) {
        this.objects.start(
            ctx.getStart().getLine(),
            ctx.getStart().getCharPositionInLine()
        );
        if (ctx.COPY() != null) {
            this.objects.prop("copy", "");
        }
        String base = "";
        if (ctx.NAME() != null) {
            base = ctx.NAME().getText();
        } else if (ctx.AT() != null) {
            base = "@";
        } else if (ctx.XI() != null) {
            base = "$";
        } else if (ctx.STAR() != null) {
            base = "tuple";
            this.objects.prop("data", "tuple");
        } else if (ctx.RHO() != null) {
            base = "^";
        } else if (ctx.VERTEX() != null) {
            base = "<";
        } else if (ctx.ROOT() != null) {
            base = "Q";
        } else if (ctx.HOME() != null) {
            base = "QQ";
        } else if (ctx.SIGMA() != null) {
            base = "&";
        }
        if (ctx.DOT() != null) {
            base = String.format(".%s", base);
        }
        if (!base.isEmpty()) {
            this.objects.prop("base", base);
        }
    }

    @Override
    public void exitHead(final ProgramParser.HeadContext ctx) {
        if (ctx.DOTS() != null) {
            this.objects.prop("unvar", "");
        }
        this.objects.leave();
    }

    @Override
    public void enterVersion(final ProgramParser.VersionContext ctx) {
        this.objects.enter();
        if (ctx.VER() != null) {
            this.objects.prop("ver", ctx.VER().getText());
        }
    }

    @Override
    public void exitVersion(final ProgramParser.VersionContext ctx) {
        this.objects.leave();
    }

    @Override
    public void enterHas(final ProgramParser.HasContext ctx) {
        this.objects.enter();
        final String has;
        if (ctx.RHO() == null) {
            has = ctx.NAME().getText();
        } else {
            has = "^";
        }
        this.objects.prop("as", has);
    }

    @Override
    public void exitHas(final ProgramParser.HasContext ctx) {
        this.objects.leave();
    }

    @Override
    public void enterApplication(final ProgramParser.ApplicationContext ctx) {
        // This method is created by ANTLR and can't be removed
    }

    @Override
    public void exitApplication(final ProgramParser.ApplicationContext ctx) {
        // This method is created by ANTLR and can't be removed
    }

    @Override
    public void enterHtail(final ProgramParser.HtailContext ctx) {
        this.objects.enter();
    }

    @Override
    public void exitHtail(final ProgramParser.HtailContext ctx) {
        this.objects.leave();
    }

    // @checkstyle ExecutableStatementCountCheck (100 lines)
    @Override
    @SuppressWarnings("PMD.ConfusingTernary")
    public void enterData(final ProgramParser.DataContext ctx) {
        final String type;
        final String data;
        final String base;
        final String text = ctx.getText();
        if (ctx.BYTES() != null) {
            type = "bytes";
            base = "bytes";
            data = text.replaceAll("\\s+", "").replace("-", " ").trim();
        } else if (ctx.BOOL() != null) {
            type = "bytes";
            base = "bool";
            if (Boolean.parseBoolean(text)) {
                data = XeListener.bytesToHex((byte) 0x01);
            } else {
                data = XeListener.bytesToHex((byte) 0x00);
            }
        } else if (ctx.FLOAT() != null) {
            type = "bytes";
            base = "float";
            data = XeListener.bytesToHex(
                ByteBuffer
                    .allocate(Long.BYTES)
                    .putDouble(Double.parseDouble(text))
                    .array()
            );
        } else if (ctx.INT() != null) {
            type = "bytes";
            base = "int";
            data = XeListener.bytesToHex(
                ByteBuffer
                    .allocate(Long.BYTES)
                    .putLong(Long.parseLong(text))
                    .array()
            );
        } else if (ctx.HEX() != null) {
            type = "bytes";
            base = "int";
            data = XeListener.bytesToHex(
                ByteBuffer
                    .allocate(Long.BYTES)
                    .putLong(Long.parseLong(text.substring(2), 16))
                    .array()
            );
        } else if (ctx.STRING() != null) {
            type = "bytes";
            base = "string";
            data = XeListener.bytesToHex(
                StringEscapeUtils.unescapeJava(
                    text.substring(1, text.length() - 1)
                ).getBytes(StandardCharsets.UTF_8)
            );
        } else if (ctx.TEXT() != null) {
            type = "bytes";
            base = "string";
            final int indent = ctx.getStart().getCharPositionInLine();
            data = XeListener.bytesToHex(
                StringEscapeUtils.unescapeJava(
                    XeListener.trimMargin(text, indent)
                ).getBytes(StandardCharsets.UTF_8)
            );
        } else {
            throw new ParsingException(
                String.format(
                    "Unknown data type at line #%d",
                    ctx.getStart().getLine()
                ),
                new IllegalArgumentException(),
                ctx.getStart().getLine()
            );
        }
        this.objects.prop("data", type);
        this.objects.prop("base", base);
        this.objects.data(data);
    }

    @Override
    public void exitData(final ProgramParser.DataContext ctx) {
        // This method is created by ANTLR and can't be removed
    }

    @Override
    public void visitTerminal(final TerminalNode node) {
        // This method is created by ANTLR and can't be removed
    }

    // We don't do anything here. We let the error nodes stay in the
    // tree. Later, the syntax analysis will hit them and raise
    // ParsingException, with proper information about them. Here we
    // don't do anything, to not pollute the error reporting with
    // duplicated.
    @Override
    public void visitErrorNode(final ErrorNode node) {
        // This method is created by ANTLR and can't be removed
    }

    @Override
    public void enterEveryRule(final ParserRuleContext ctx) {
        // This method is created by ANTLR and can't be removed
    }

    @Override
    public void exitEveryRule(final ParserRuleContext ctx) {
        // This method is created by ANTLR and can't be removed
    }

    @Override
    public Iterator<Directive> iterator() {
        return this.dirs.iterator();
    }

    /**
     * Help method.
     */
    private void enter() {
        this.dirs.xpath("o[last()]").strict(1);
    }

    /**
     * Text source code.
     * @param ctx Program context.
     * @return Original code.
     */
    private static String sourceText(final ProgramParser.ProgramContext ctx) {
        return ctx.getStart().getInputStream().getText(
            new Interval(
                ctx.getStart().getStartIndex(),
                ctx.getStop().getStopIndex()
            )
        );
    }

    /**
     * Trim margin from text block.
     * @param text Text block.
     * @param indent Indentation level.
     * @return Trimmed text.
     */
    private static String trimMargin(final String text, final int indent) {
        final String rexp = "[\\s]{%d}";
        final String cutted = text
            .substring(3, text.length() - 3).trim();
        final String[] splitted = cutted.split("\n");
        StringBuilder res = new StringBuilder();
        for (final String line : splitted) {
            res.append(line.replaceAll(String.format(rexp, indent), "")).append('\n');
        }
        if (res.length() > 0 && res.charAt(0) == '\n') {
            res = new StringBuilder(res.substring(1));
        }
        if (res.length() > 0 && res.charAt(res.length() - 1) == '\n') {
            res = new StringBuilder(res.substring(0, res.length() - 1));
        }
        return res.toString();
    }

    /**
     * Bytes to HEX.
     * @param bytes Bytes.
     * @return Hexadecimal value as string.
     */
    private static String bytesToHex(final byte... bytes) {
        final StringJoiner out = new StringJoiner(" ");
        for (final byte bty : bytes) {
            out.add(String.format("%02X", bty));
        }
        return out.toString();
    }
}<|MERGE_RESOLUTION|>--- conflicted
+++ resolved
@@ -213,11 +213,7 @@
     }
 
     @Override
-<<<<<<< HEAD
-    public void enterType(final ProgramParser.TypeContext ctx) {
-=======
     public void enterType(ProgramParser.TypeContext ctx) {
->>>>>>> 6e207824
         if (ctx.SLASH() != null) {
             this.objects.enter();
             if (ctx.QUESTION() == null) {
@@ -230,11 +226,7 @@
     }
 
     @Override
-<<<<<<< HEAD
-    public void exitType(final ProgramParser.TypeContext ctx) {
-=======
     public void exitType(ProgramParser.TypeContext ctx) {
->>>>>>> 6e207824
         // Nothing here
     }
 
