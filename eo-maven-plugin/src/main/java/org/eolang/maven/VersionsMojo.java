/*
 * The MIT License (MIT)
 *
 * Copyright (c) 2016-2023 Objectionary.com
 *
 * Permission is hereby granted, free of charge, to any person obtaining a copy
 * of this software and associated documentation files (the "Software"), to deal
 * in the Software without restriction, including without limitation the rights
 * to use, copy, modify, merge, publish, distribute, sublicense, and/or sell
 * copies of the Software, and to permit persons to whom the Software is
 * furnished to do so, subject to the following conditions:
 *
 * The above copyright notice and this permission notice shall be included
 * in all copies or substantial portions of the Software.
 *
 * THE SOFTWARE IS PROVIDED "AS IS", WITHOUT WARRANTY OF ANY KIND, EXPRESS OR
 * IMPLIED, INCLUDING BUT NOT LIMITED TO THE WARRANTIES OF MERCHANTABILITY,
 * FITNESS FOR A PARTICULAR PURPOSE AND NON-INFRINGEMENT. IN NO EVENT SHALL THE
 * AUTHORS OR COPYRIGHT HOLDERS BE LIABLE FOR ANY CLAIM, DAMAGES OR OTHER
 * LIABILITY, WHETHER IN AN ACTION OF CONTRACT, TORT OR OTHERWISE, ARISING FROM,
 * OUT OF OR IN CONNECTION WITH THE SOFTWARE OR THE USE OR OTHER DEALINGS IN THE
 * SOFTWARE.
 */
package org.eolang.maven;

import com.jcabi.log.Logger;
import com.jcabi.xml.XMLDocument;
import java.io.IOException;
import java.nio.file.Path;
import java.util.Collection;
import java.util.List;
import java.util.Map;
import java.util.regex.Pattern;
import org.apache.maven.plugins.annotations.Parameter;
import org.cactoos.Text;
import org.cactoos.experimental.Threads;
import org.cactoos.iterable.Filtered;
import org.cactoos.iterable.IterableOf;
import org.cactoos.iterable.Mapped;
import org.cactoos.list.Joined;
import org.cactoos.list.ListOf;
import org.cactoos.number.SumOf;
import org.cactoos.scalar.Reduced;
import org.cactoos.set.SetOf;
import org.cactoos.text.Replaced;
import org.cactoos.text.TextOf;
import org.cactoos.text.UncheckedText;
import org.eolang.maven.hash.CommitHash;
import org.eolang.maven.hash.CommitHashesMap;
import org.eolang.maven.tojos.ForeignTojo;
import org.eolang.maven.util.Home;

/**
 * Mojo that replaces tags with hashes in XMIR.
 *
 * @since 0.29.6
 * @todo #1602:30min Don't rewrite parsed xmir. VersionsMojo is executed right
 *  after ParseMojo and rewrite xmir file with replaced tags with hashes in
 *  1-parse directory which is kind of wrong because files in the directory
 *  contains xmir right after parsing. Replacing tags with versions is kind of
 *  optimization. We either should create a new folder where files with replaced
 *  tags files are stored, find another way to catch wrong versions without
 *  touching files in 1-parse directory or just accept it and don't do anything
 *  since is not really critical.
 */
public final class VersionsMojo extends SafeMojo {
    /**
     * Tag pattern.
     */
    private static final Pattern SEMVER = Pattern.compile("[0-9]+\\.[0-9]+\\.[0-9]+");

    /**
     * Commit hashes map.
     */
    @Parameter(required = true, property = "eo.commitHashes")
    private final Map<String, CommitHash> hashes = new CommitHashesMap();

    @Override
    void exec() throws IOException {
        if (this.withVersions) {
            final Collection<ForeignTojo> tojos = this.scopedTojos().withXmir();
            final Path dir = this.targetDir.toPath();
            final String format = "ver=\"%s\"";
            final int total = new SumOf(
                new Threads<>(
                    Runtime.getRuntime().availableProcessors(),
                    new Mapped<>(
                        tojo -> () -> {
<<<<<<< HEAD
                            final Path path = tojo.xmir();
                            final Text[] source = new Text[]{
                                new UncheckedText(new TextOf(path)),
                            };
                            final long size = new LengthOf(
                                new Mapped<>(
                                    tag -> {
                                        source[0] = new Replaced(
                                            source[0],
                                            String.format(format, tag),
                                            String.format(format, this.hashes.get(tag).value())
                                        );
                                        return 1;
                                    },
=======
                            final Path path = tojo.optimized();
                            final Text source = new UncheckedText(new TextOf(path));
                            final List<Text> tags = new ListOf<>(
                                new Mapped<Text>(
                                    TextOf::new,
>>>>>>> 9a989bab
                                    new SetOf<>(
                                        new Filtered<>(
                                            ver -> !ver.isEmpty() && SEMVER.matcher(ver).matches(),
                                            new XMLDocument(path).xpath("//o[@ver]/@ver")
                                        )
                                    )
                                )
                            );
                            new Home(dir).save(
                                new Reduced<>(
                                    new IterableOf<>(
                                        new Joined<>(
                                            source,
                                            tags
                                        ).iterator()
                                    ),
                                    (src, tag) -> new Replaced(
                                        src,
                                        String.format(format, tag.asString()),
                                        String.format(
                                            format, this.hashes.get(tag.asString()).value()
                                        )
                                    )
                                ).value(),
                                dir.relativize(path)
                            );
                            return tags.size();
                        },
                        tojos
                    )
                )
            ).intValue();
            if (total > 0) {
                Logger.info(
                    this,
                    "Tags replaced with hashes %d in %d tojos",
                    total,
                    tojos.size()
                );
            } else {
                Logger.debug(
                    this,
                    "No tags replaced with hashes out of %d tojos",
                    tojos.size()
                );
            }
        }
    }
}<|MERGE_RESOLUTION|>--- conflicted
+++ resolved
@@ -54,14 +54,13 @@
  * Mojo that replaces tags with hashes in XMIR.
  *
  * @since 0.29.6
- * @todo #1602:30min Don't rewrite parsed xmir. VersionsMojo is executed right
- *  after ParseMojo and rewrite xmir file with replaced tags with hashes in
- *  1-parse directory which is kind of wrong because files in the directory
- *  contains xmir right after parsing. Replacing tags with versions is kind of
- *  optimization. We either should create a new folder where files with replaced
- *  tags files are stored, find another way to catch wrong versions without
- *  touching files in 1-parse directory or just accept it and don't do anything
- *  since is not really critical.
+ * @todo #1602:30min Handle tags that are not in available versions list.
+ *  VersionsMojo goes right after OptimizeMojo and replaces all tags with
+ *  comparable hashes. EO code may contains tags that are not in available
+ *  versions list (see: <a href="https://home.objectionary.com/tags.txt"/>).
+ *  We need to catch somehow such versions and throw an exception. Or we can
+ *  place the VersionsMojo right after ParseMojo and create new xsl which is
+ *  used on optimization step and caches such invalid tags.
  */
 public final class VersionsMojo extends SafeMojo {
     /**
@@ -78,7 +77,7 @@
     @Override
     void exec() throws IOException {
         if (this.withVersions) {
-            final Collection<ForeignTojo> tojos = this.scopedTojos().withXmir();
+            final Collection<ForeignTojo> tojos = this.scopedTojos().notDiscovered();
             final Path dir = this.targetDir.toPath();
             final String format = "ver=\"%s\"";
             final int total = new SumOf(
@@ -86,28 +85,11 @@
                     Runtime.getRuntime().availableProcessors(),
                     new Mapped<>(
                         tojo -> () -> {
-<<<<<<< HEAD
-                            final Path path = tojo.xmir();
-                            final Text[] source = new Text[]{
-                                new UncheckedText(new TextOf(path)),
-                            };
-                            final long size = new LengthOf(
-                                new Mapped<>(
-                                    tag -> {
-                                        source[0] = new Replaced(
-                                            source[0],
-                                            String.format(format, tag),
-                                            String.format(format, this.hashes.get(tag).value())
-                                        );
-                                        return 1;
-                                    },
-=======
                             final Path path = tojo.optimized();
                             final Text source = new UncheckedText(new TextOf(path));
                             final List<Text> tags = new ListOf<>(
                                 new Mapped<Text>(
                                     TextOf::new,
->>>>>>> 9a989bab
                                     new SetOf<>(
                                         new Filtered<>(
                                             ver -> !ver.isEmpty() && SEMVER.matcher(ver).matches(),
