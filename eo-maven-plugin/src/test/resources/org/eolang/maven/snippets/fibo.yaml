exit: 0
in: ""
out:
  - ".*The 14th fibo is 377.*"
args: ["main", "14"]
eo: |
  +alias org.eolang.io.stdout
  +alias org.eolang.txt.sprintf
<<<<<<< HEAD
  +alias org.eolang.txt.parsed
=======
  +alias org.eolang.math.number
>>>>>>> cd1115a9

  [args...] > main
    [n] > f
      if. > @
        n.lt 2
        n
        add.
          f (n.sub 1)
          f (n.sub 2)
    stdout > @
      sprintf
        "The %dth fibo is %d"
<<<<<<< HEAD
        (parsed (args.get 0)).as-int > num
=======
        (number (args.get 0)).as-int > num
>>>>>>> cd1115a9
        f num<|MERGE_RESOLUTION|>--- conflicted
+++ resolved
@@ -6,11 +6,7 @@
 eo: |
   +alias org.eolang.io.stdout
   +alias org.eolang.txt.sprintf
-<<<<<<< HEAD
-  +alias org.eolang.txt.parsed
-=======
   +alias org.eolang.math.number
->>>>>>> cd1115a9
 
   [args...] > main
     [n] > f
@@ -23,9 +19,5 @@
     stdout > @
       sprintf
         "The %dth fibo is %d"
-<<<<<<< HEAD
-        (parsed (args.get 0)).as-int > num
-=======
         (number (args.get 0)).as-int > num
->>>>>>> cd1115a9
         f num