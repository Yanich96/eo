--- conflicted
+++ resolved
@@ -23,13 +23,8 @@
  */
 package org.eolang.maven.objectionary;
 
-import com.jcabi.log.Logger;
 import java.io.FileNotFoundException;
-<<<<<<< HEAD
-import java.nio.file.InvalidPathException;
-=======
 import java.nio.file.Files;
->>>>>>> 36dc630e
 import java.nio.file.Path;
 import org.cactoos.Input;
 import org.cactoos.io.InputOf;
@@ -97,32 +92,13 @@
 
     @Override
     public boolean contains(final String name) {
-<<<<<<< HEAD
-        boolean ret;
-        try {
-            final Path file = new Place(name).make(
-=======
         return Files.exists(
             new Place(name).make(
->>>>>>> 36dc630e
                 this.home
                     .resolve("pulled")
                     .resolve(this.version),
                 "eo"
-<<<<<<< HEAD
-            );
-            ret = file.toFile().exists();
-        } catch (final InvalidPathException ex) {
-            Logger.debug(
-                this, "The object '%s' is absent in %s...",
-                name, this.home
-            );
-            ret = false;
-        }
-        return ret;
-=======
             )
         );
->>>>>>> 36dc630e
     }
 }