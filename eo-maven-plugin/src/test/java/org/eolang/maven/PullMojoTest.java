/*
 * The MIT License (MIT)
 *
 * Copyright (c) 2016-2022 Objectionary.com
 *
 * Permission is hereby granted, free of charge, to any person obtaining a copy
 * of this software and associated documentation files (the "Software"), to deal
 * in the Software without restriction, including without limitation the rights
 * to use, copy, modify, merge, publish, distribute, sublicense, and/or sell
 * copies of the Software, and to permit persons to whom the Software is
 * furnished to do so, subject to the following conditions:
 *
 * The above copyright notice and this permission notice shall be included
 * in all copies or substantial portions of the Software.
 *
 * THE SOFTWARE IS PROVIDED "AS IS", WITHOUT WARRANTY OF ANY KIND, EXPRESS OR
 * IMPLIED, INCLUDING BUT NOT LIMITED TO THE WARRANTIES OF MERCHANTABILITY,
 * FITNESS FOR A PARTICULAR PURPOSE AND NON-INFRINGEMENT. IN NO EVENT SHALL THE
 * AUTHORS OR COPYRIGHT HOLDERS BE LIABLE FOR ANY CLAIM, DAMAGES OR OTHER
 * LIABILITY, WHETHER IN AN ACTION OF CONTRACT, TORT OR OTHERWISE, ARISING FROM,
 * OUT OF OR IN CONNECTION WITH THE SOFTWARE OR THE USE OR OTHER DEALINGS IN THE
 * SOFTWARE.
 */
package org.eolang.maven;

import com.yegor256.tojos.MnJson;
import java.io.File;
import java.io.IOException;
import java.nio.file.Path;
import java.nio.file.Paths;
import java.util.LinkedList;
import org.cactoos.io.InputOf;
import org.cactoos.io.ResourceOf;
import org.cactoos.text.TextOf;
import org.eolang.maven.hash.ChResolve;
import org.eolang.maven.objectionary.Objectionary;
import org.eolang.maven.objectionary.OyRemote;
import org.eolang.maven.util.Home;
import org.eolang.maven.util.Online;
import org.hamcrest.MatcherAssert;
import org.hamcrest.Matchers;
import org.junit.jupiter.api.Test;
import org.junit.jupiter.api.extension.ExtendWith;
import org.junit.jupiter.api.io.TempDir;

/**
 * Test case for {@link PullMojo}.
 *
 * @since 0.1
 */
<<<<<<< HEAD
@SuppressWarnings("PMD.AvoidDuplicateLiterals")
=======
@ExtendWith(OnlineCondition.class)
>>>>>>> c46a2cf5
final class PullMojoTest {

    /**
     * Default format of eo-foreign.json for all tests.
     */
    private static final String FOREIGN_FORMAT = "json";

    @Test
    void pullsSuccessfully(@TempDir final Path temp) throws IOException {
        final Path target = temp.resolve("target");
        final Path foreign = temp.resolve("eo-foreign.json");
        Catalogs.INSTANCE.make(foreign, PullMojoTest.FOREIGN_FORMAT)
            .add("org.eolang.io.stdout")
            .set(AssembleMojo.ATTR_SCOPE, "compile")
            .set(AssembleMojo.ATTR_VERSION, "*.*.*");
        new Moja<>(PullMojo.class)
            .with("targetDir", target.toFile())
            .with("foreign", foreign.toFile())
            .with("foreignFormat", PullMojoTest.FOREIGN_FORMAT)
            .with("objectionary", this.dummy())
            .execute();
        MatcherAssert.assertThat(
            new Home(target).exists(
                Paths.get(
                    String.format(
                        "%s/org/eolang/io/stdout.eo",
                        PullMojo.DIR
                    )
                )
            ),
            Matchers.is(new Online().value())
        );
    }

    @Test
    @ExtendWith(OnlineCondition.class)
    void pullsFromProbes(@TempDir final Path temp) throws IOException {
        final Path program = temp.resolve("program.eo");
        new Home(temp).save(
            new InputOf(
                new TextOf(
                    new ResourceOf("org/eolang/maven/simple-io.eo")
                )
            ),
            program
        );
        Catalogs.INSTANCE.make(temp.resolve("eo-foreign.json"), "json")
            .add("foo.src")
            .set(AssembleMojo.ATTR_SCOPE, "compile")
            .set(AssembleMojo.ATTR_EO, program.toString());
        final File target = temp.resolve("target").toFile();
        final File foreign = temp.resolve("eo-foreign.json").toFile();
        new Moja<>(ParseMojo.class)
            .with("targetDir", target)
            .with("foreign", foreign)
            .execute();
        new Moja<>(OptimizeMojo.class)
            .with("targetDir", target)
            .with("foreign", foreign)
            .execute();
        new Moja<>(DiscoverMojo.class)
            .with("targetDir", target)
            .with("foreign", foreign)
            .execute();
        final Objectionary objectionary = new OyRemote(
            new ChResolve(null, null, "master")
        );
        new Moja<>(ProbeMojo.class)
            .with("targetDir", target)
            .with("foreign", foreign)
            .with("foreignFormat", "json")
            .with("objectionary", objectionary)
            .execute();
        new Moja<>(PullMojo.class)
            .with("targetDir", target)
            .with("foreign", foreign)
            .with("foreignFormat", PullMojoTest.FOREIGN_FORMAT)
            .with("objectionary", objectionary)
            .execute();
        MatcherAssert.assertThat(
            new Home(target.toPath()).exists(
                Paths.get(
                    String.format(
                        "%s/org/eolang/io/stdout.eo",
                        PullMojo.DIR
                    )
                )
            ),
            Matchers.is(new Online().value())
        );
    }

    @Test
    void pullsUsingOfflineHashFile(@TempDir final Path temp) throws IOException {
        new Home().save(
            new ResourceOf("org/eolang/maven/commits/tags.txt"),
            temp.resolve("tags.txt")
        );
        final Path target = temp.resolve("target");
        final Path foreign = temp.resolve("eo-foreign.json");
        Catalogs.INSTANCE.make(foreign, PullMojoTest.FOREIGN_FORMAT)
            .add("org.eolang.io.stdout")
            .set(AssembleMojo.ATTR_SCOPE, "compile")
            .set(AssembleMojo.ATTR_VERSION, "*.*.*");
        new Moja<>(PullMojo.class)
            .with("targetDir", target.toFile())
            .with("foreign", foreign.toFile())
            .with("foreignFormat", PullMojoTest.FOREIGN_FORMAT)
            .with("objectionary", this.dummy())
            .with("offlineHashFile", temp.resolve("tags.txt"))
            .execute();
        MatcherAssert.assertThat(
            new LinkedList<>(new MnJson(foreign).read()).getFirst().get("hash"),
            Matchers.equalTo("mmmmmmm")
        );
    }

    /**
     * Offline hash test.
     *
     * @param temp Temporary directory for test.
     */
    @Test
    void pullsUsingOfflineHash(@TempDir final Path temp) {
        final Path target = temp.resolve("target");
        final Path foreign = temp.resolve("eo-foreign.json");
        Catalogs.INSTANCE.make(foreign, PullMojoTest.FOREIGN_FORMAT)
            .add("org.eolang.io.stdout")
            .set(AssembleMojo.ATTR_SCOPE, "compile")
            .set(AssembleMojo.ATTR_VERSION, "*.*.*");
        new Moja<>(PullMojo.class)
            .with("targetDir", target.toFile())
            .with("foreign", foreign.toFile())
            .with("foreignFormat", PullMojoTest.FOREIGN_FORMAT)
            .with("objectionary", this.dummy())
            .with("tag", "1.0.0")
            .with("offlineHash", "*.*.*:abcdefg")
            .execute();
        MatcherAssert.assertThat(
            new LinkedList<>(new MnJson(foreign).read()).getFirst().get("hash"),
            Matchers.equalTo("abcdefg")
        );
    }

    /**
     * Dummy Objectionary.
     *
     * @return Dummy Objectionary.
     */
    private Objectionary dummy() {
        return new OyFake();
    }

}<|MERGE_RESOLUTION|>--- conflicted
+++ resolved
@@ -48,11 +48,8 @@
  *
  * @since 0.1
  */
-<<<<<<< HEAD
 @SuppressWarnings("PMD.AvoidDuplicateLiterals")
-=======
 @ExtendWith(OnlineCondition.class)
->>>>>>> c46a2cf5
 final class PullMojoTest {
 
     /**
