/*
 * The MIT License (MIT)
 *
 * Copyright (c) 2016-2023 Objectionary.com
 *
 * Permission is hereby granted, free of charge, to any person obtaining a copy
 * of this software and associated documentation files (the "Software"), to deal
 * in the Software without restriction, including without limitation the rights
 * to use, copy, modify, merge, publish, distribute, sublicense, and/or sell
 * copies of the Software, and to permit persons to whom the Software is
 * furnished to do so, subject to the following conditions:
 *
 * The above copyright notice and this permission notice shall be included
 * in all copies or substantial portions of the Software.
 *
 * THE SOFTWARE IS PROVIDED "AS IS", WITHOUT WARRANTY OF ANY KIND, EXPRESS OR
 * IMPLIED, INCLUDING BUT NOT LIMITED TO THE WARRANTIES OF MERCHANTABILITY,
 * FITNESS FOR A PARTICULAR PURPOSE AND NON-INFRINGEMENT. IN NO EVENT SHALL THE
 * AUTHORS OR COPYRIGHT HOLDERS BE LIABLE FOR ANY CLAIM, DAMAGES OR OTHER
 * LIABILITY, WHETHER IN AN ACTION OF CONTRACT, TORT OR OTHERWISE, ARISING FROM,
 * OUT OF OR IN CONNECTION WITH THE SOFTWARE OR THE USE OR OTHER DEALINGS IN THE
 * SOFTWARE.
 */
package org.eolang.maven;

import com.jcabi.xml.XML;
import com.jcabi.xml.XMLDocument;
import com.yegor256.xsline.Shift;
import com.yegor256.xsline.TrBulk;
import com.yegor256.xsline.TrClasspath;
import com.yegor256.xsline.Train;
import com.yegor256.xsline.Xsline;
import java.io.File;
import java.io.IOException;
import java.nio.file.Path;
import java.nio.file.Paths;
import java.util.ArrayList;
import java.util.Arrays;
import java.util.Collection;
import java.util.Map;
import java.util.function.Function;
import org.apache.maven.plugins.annotations.LifecyclePhase;
import org.apache.maven.plugins.annotations.Mojo;
import org.apache.maven.plugins.annotations.Parameter;
import org.apache.maven.plugins.annotations.ResolutionScope;
import org.cactoos.map.MapOf;
import org.eolang.maven.rust.FFINode;
import org.eolang.maven.rust.Names;
import org.eolang.maven.rust.RustNode;
import org.eolang.maven.tojos.ForeignTojo;
import org.eolang.parser.ParsingTrain;

/**
 * Parse rust inserts.
 *
 * @checkstyle ClassDataAbstractionCouplingCheck (500 lines)
 * @since 0.1
 */
@Mojo(
    name = "binarize_parse",
    defaultPhase = LifecyclePhase.PROCESS_SOURCES,
    threadSafe = true,
    requiresDependencyResolution = ResolutionScope.COMPILE
)

@SuppressWarnings("PMD.LongVariable")
public final class BinarizeParseMojo extends SafeMojo {

    /**
     * The directory where to binarize to.
     */
    public static final Path DIR = Paths.get("binarize");

    /**
     * Parsing train with XSLs. The task of XSLs is to find all the FFI inserts and put them at
     * the end of the xmir file. When adding a new language for FFI inserts, you need to add the
     * appropriate XSL transformation.
     */
    static final Train<Shift> TRAIN = new TrBulk<>(
        new TrClasspath<>(
            new ParsingTrain()
                .empty()
        ),
        Arrays.asList(
            "/org/eolang/maven/add_rust/add_rust.xsl"
        )
    ).back().back();

    /**
     * Target directory.
     * @checkstyle MemberNameCheck (7 lines)
     */
    @Parameter(
        required = true,
        defaultValue = "${project.build.directory}/eo-binaries"
    )
    @SuppressWarnings("PMD.UnusedPrivateField")
    private File generatedDir;

    /**
     * The directory with portal project.
     * @checkstyle MemberNameCheck (8 lines)
     */
    @Parameter(
        property = "eo.portal",
        required = true,
        defaultValue = "${project.basedir}/src/main/rust/eo"
    )
    @SuppressWarnings("PMD.UnusedPrivateField")
    private File eoPortalDir;

    /**
     * To uniquely name different ffi inerts.
     */
    private Names names;

    /**
     * Map that matches ffi insert xpath to building of FFINode.
     */
    private final Map<String, Function<XML, FFINode>> factory = new MapOf<>(
        "/program/rusts/rust",
        (final XML node) -> new RustNode(
            node,
            this.names,
            this.targetDir.toPath().resolve("Lib"),
            this.eoPortalDir.toPath(),
            this.generatedDir.toPath().resolve("EOrust").resolve("natives")
        )
    );

    @Override
    public void exec() throws IOException {
        new File(this.targetDir.toPath().resolve("Lib/").toString()).mkdirs();
        for (final ForeignTojo tojo : this.scopedTojos().withOptimized()) {
            final Path file = tojo.verified();
            this.getFFIs(new XMLDocument(file))
                .forEach(FFINode::generateUnchecked);
        }
        this.names.save();
    }

    /**
<<<<<<< HEAD
     * Creates a ffi's sections in xml file and returns the resulting XML.
     *  For example, creates "/program/rusts" section with "rust" node inside.
     * @param input The .xmir file
     * @return The content of rust section
     * @checkstyle AbbreviationAsWordInNameCheck (8 lines)
     */
    private XML injectFFIs(
=======
     * Creates sections for each language for FFI insert in xmir and returns the resulting XML file.
     * @param input The .xmir file
     * @return The content of FFI inserts sections
     * @checkstyle AbbreviationAsWordInNameCheck (8 lines)
     */
    private XML addFFIs(
>>>>>>> b9f8a61a
        final XML input
    ) {
        final String name = input.xpath("/program/@name").get(0);
        final Place place = new Place(name);
        final Train<Shift> trn = new SpyTrain(
            BinarizeParseMojo.TRAIN,
            place.make(this.targetDir.toPath().resolve(BinarizeMojo.DIR), "")
        );
        return new Xsline(trn).pass(input);
    }

    /**
     * Add ffi node via xsl transformation and return list of them.
     * @param input Input xmir.
     * @return FFI nodes.
<<<<<<< HEAD
     * @checkstyle AbbreviationAsWordInNameCheck (8 lines)
     */
    private Collection<FFINode> getFFIs(final XML input) {
        final Collection<FFINode> ret = new ArrayList<>(0);
        final XML injected = this.injectFFIs(input);
        this.factory.forEach(
            (xpath, ctor) -> {
                for (final XML node : injected.nodes(xpath)) {
                    ret.add(ctor.apply(node));
                }
            }
        );
=======
     * @todo #2649:90min This method may be more general. We need to get rid from rust dependencies
     *  in this method, because when adding another type of inserts it will be just copy-paste here.
     *  First of all, the for-loop must create all kinds of FFI nodes, not only {@link RustNode}. I
     *  think we can implement it, using something like {@code FFINodeFactory}, that will return
     *  appropriate FFI node for every XML node from {@code nodes}. Also it will be great to move
     *  paths to XML FFI insert nodes (such as {@code "/program/rusts/rust"}) from this method to
     *  a static class field.
     * @checkstyle AbbreviationAsWordInNameCheck (8 lines)
     */
    private Collection<FFINode> getFFIs(final XML input) {
        final List<XML> nodes = this.addFFIs(input).nodes("/program/rusts/rust");
        final Collection<FFINode> ret = new ArrayList<>(nodes.size());
        for (final XML node : nodes) {
            ret.add(
                new RustNode(
                    node,
                    this.names,
                    this.targetDir.toPath().resolve("Lib"),
                    this.eoPortalDir.toPath(),
                    this.generatedDir.toPath().resolve("EOrust").resolve("natives")
                )
            );
        }
>>>>>>> b9f8a61a
        return ret;
    }

}<|MERGE_RESOLUTION|>--- conflicted
+++ resolved
@@ -140,22 +140,12 @@
     }
 
     /**
-<<<<<<< HEAD
-     * Creates a ffi's sections in xml file and returns the resulting XML.
-     *  For example, creates "/program/rusts" section with "rust" node inside.
-     * @param input The .xmir file
-     * @return The content of rust section
-     * @checkstyle AbbreviationAsWordInNameCheck (8 lines)
-     */
-    private XML injectFFIs(
-=======
      * Creates sections for each language for FFI insert in xmir and returns the resulting XML file.
      * @param input The .xmir file
      * @return The content of FFI inserts sections
      * @checkstyle AbbreviationAsWordInNameCheck (8 lines)
      */
     private XML addFFIs(
->>>>>>> b9f8a61a
         final XML input
     ) {
         final String name = input.xpath("/program/@name").get(0);
@@ -171,7 +161,6 @@
      * Add ffi node via xsl transformation and return list of them.
      * @param input Input xmir.
      * @return FFI nodes.
-<<<<<<< HEAD
      * @checkstyle AbbreviationAsWordInNameCheck (8 lines)
      */
     private Collection<FFINode> getFFIs(final XML input) {
@@ -184,31 +173,6 @@
                 }
             }
         );
-=======
-     * @todo #2649:90min This method may be more general. We need to get rid from rust dependencies
-     *  in this method, because when adding another type of inserts it will be just copy-paste here.
-     *  First of all, the for-loop must create all kinds of FFI nodes, not only {@link RustNode}. I
-     *  think we can implement it, using something like {@code FFINodeFactory}, that will return
-     *  appropriate FFI node for every XML node from {@code nodes}. Also it will be great to move
-     *  paths to XML FFI insert nodes (such as {@code "/program/rusts/rust"}) from this method to
-     *  a static class field.
-     * @checkstyle AbbreviationAsWordInNameCheck (8 lines)
-     */
-    private Collection<FFINode> getFFIs(final XML input) {
-        final List<XML> nodes = this.addFFIs(input).nodes("/program/rusts/rust");
-        final Collection<FFINode> ret = new ArrayList<>(nodes.size());
-        for (final XML node : nodes) {
-            ret.add(
-                new RustNode(
-                    node,
-                    this.names,
-                    this.targetDir.toPath().resolve("Lib"),
-                    this.eoPortalDir.toPath(),
-                    this.generatedDir.toPath().resolve("EOrust").resolve("natives")
-                )
-            );
-        }
->>>>>>> b9f8a61a
         return ret;
     }
 
